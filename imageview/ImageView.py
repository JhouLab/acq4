# -*- coding: utf-8 -*-
"""
ImageView.py -  Widget for basic image dispay and analysis
Copyright 2010  Luke Campagnola
Distributed under MIT/X11 license. See license.txt for more infomation.

Widget used for displaying 2D or 3D data. Features:
  - float or int (including 16-bit int) image display via ImageItem
  - zoom/pan via GraphicsView
  - black/white level controls
  - time slider for 3D data sets
  - ROI plotting
  - Image normalization through a variety of methods
"""
<<<<<<< HEAD
import os, sys
=======
import os
>>>>>>> cc2d6b54
import numpy as np

from ..Qt import QtCore, QtGui, USE_PYSIDE
if USE_PYSIDE:
    from .ImageViewTemplate_pyside import *
else:
    from .ImageViewTemplate_pyqt import *
    
from ..graphicsItems.ImageItem import *
from ..graphicsItems.ROI import *
from ..graphicsItems.LinearRegionItem import *
from ..graphicsItems.InfiniteLine import *
from ..graphicsItems.ViewBox import *
from .. import ptime as ptime
from .. import debug as debug
from ..SignalProxy import SignalProxy

try:
    from bottleneck import nanmin, nanmax
except ImportError:
    from numpy import nanmin, nanmax


class PlotROI(ROI):
    def __init__(self, size):
        ROI.__init__(self, pos=[0,0], size=size) #, scaleSnap=True, translateSnap=True)
        self.addScaleHandle([1, 1], [0, 0])
        self.addRotateHandle([0, 0], [0.5, 0.5])


class ImageView(QtGui.QWidget):
    """
    Widget used for display and analysis of image data.
    Implements many features:
    
    * Displays 2D and 3D image data. For 3D data, a z-axis
      slider is displayed allowing the user to select which frame is displayed.
    * Displays histogram of image data with movable region defining the dark/light levels
    * Editable gradient provides a color lookup table 
    * Frame slider may also be moved using left/right arrow keys as well as pgup, pgdn, home, and end.
    * Basic analysis features including:
    
        * ROI and embedded plot for measuring image values across frames
        * Image normalization / background subtraction 
    
    Basic Usage::
    
        imv = pg.ImageView()
        imv.show()
        imv.setImage(data)
        
    **Keyboard interaction**
    
    * left/right arrows step forward/backward 1 frame when pressed,
      seek at 20fps when held.
    * up/down arrows seek at 100fps
    * pgup/pgdn seek at 1000fps
    * home/end seek immediately to the first/last frame
    * space begins playing frames. If time values (in seconds) are given 
      for each frame, then playback is in realtime.
    """
    sigTimeChanged = QtCore.Signal(object, object)
    sigProcessingChanged = QtCore.Signal(object)
    
    def __init__(self, parent=None, name="ImageView", view=None, imageItem=None, *args):
        """
        By default, this class creates an :class:`ImageItem <pyqtgraph.ImageItem>` to display image data
        and a :class:`ViewBox <pyqtgraph.ViewBox>` to contain the ImageItem. 
        
        ============= =========================================================
        **Arguments** 
        parent        (QWidget) Specifies the parent widget to which
                      this ImageView will belong. If None, then the ImageView
                      is created with no parent.
        name          (str) The name used to register both the internal ViewBox
                      and the PlotItem used to display ROI data. See the *name*
                      argument to :func:`ViewBox.__init__() 
                      <pyqtgraph.ViewBox.__init__>`.
        view          (ViewBox or PlotItem) If specified, this will be used
                      as the display area that contains the displayed image. 
                      Any :class:`ViewBox <pyqtgraph.ViewBox>`, 
                      :class:`PlotItem <pyqtgraph.PlotItem>`, or other 
                      compatible object is acceptable.
        imageItem     (ImageItem) If specified, this object will be used to
                      display the image. Must be an instance of ImageItem
                      or other compatible object.
        ============= =========================================================
        
        Note: to display axis ticks inside the ImageView, instantiate it 
        with a PlotItem instance as its view::
                
            pg.ImageView(view=pg.PlotItem())
        """
        QtGui.QWidget.__init__(self, parent, *args)
        self.levelMax = 4096
        self.levelMin = 0
        self.name = name
        self.image = None
        self.axes = {}
        self.imageDisp = None
        self.ui = Ui_Form()
        self.ui.setupUi(self)
        self.scene = self.ui.graphicsView.scene()
        
        self.ignoreTimeLine = False
        
        if view is None:
            self.view = ViewBox()
        else:
            self.view = view
        self.ui.graphicsView.setCentralItem(self.view)
        self.view.setAspectLocked(True)
        self.view.invertY()
        
        if imageItem is None:
            self.imageItem = ImageItem()
        else:
            self.imageItem = imageItem
        self.view.addItem(self.imageItem)
        self.currentIndex = 0
        
        self.ui.histogram.setImageItem(self.imageItem)
        
        self.menu = None
        
        self.ui.normGroup.hide()

        self.roi = PlotROI(10)
        self.roi.setZValue(20)
        self.view.addItem(self.roi)
        self.roi.hide()
        self.normRoi = PlotROI(10)
        self.normRoi.setPen('y')
        self.normRoi.setZValue(20)
        self.view.addItem(self.normRoi)
        self.normRoi.hide()
        self.roiCurve = self.ui.roiPlot.plot()
        self.timeLine = InfiniteLine(0, movable=True)
        self.timeLine.setPen((255, 255, 0, 200))
        self.timeLine.setZValue(1)
        self.ui.roiPlot.addItem(self.timeLine)
        self.ui.splitter.setSizes([self.height()-35, 35])
        self.ui.roiPlot.hideAxis('left')
        
        self.keysPressed = {}
        self.playTimer = QtCore.QTimer()
        self.playRate = 0
        self.lastPlayTime = 0
        
        self.normRgn = LinearRegionItem()
        self.normRgn.setZValue(0)
        self.ui.roiPlot.addItem(self.normRgn)
        self.normRgn.hide()
            
        ## wrap functions from view box
        for fn in ['addItem', 'removeItem']:
            setattr(self, fn, getattr(self.view, fn))

        ## wrap functions from histogram
        for fn in ['setHistogramRange', 'autoHistogramRange', 'getLookupTable', 'getLevels']:
            setattr(self, fn, getattr(self.ui.histogram, fn))

        self.timeLine.sigPositionChanged.connect(self.timeLineChanged)
        self.ui.roiBtn.clicked.connect(self.roiClicked)
        self.roi.sigRegionChanged.connect(self.roiChanged)
        #self.ui.normBtn.toggled.connect(self.normToggled)
        self.ui.menuBtn.clicked.connect(self.menuClicked)
        self.ui.normDivideRadio.clicked.connect(self.normRadioChanged)
        self.ui.normSubtractRadio.clicked.connect(self.normRadioChanged)
        self.ui.normOffRadio.clicked.connect(self.normRadioChanged)
        self.ui.normROICheck.clicked.connect(self.updateNorm)
        self.ui.normFrameCheck.clicked.connect(self.updateNorm)
        self.ui.normTimeRangeCheck.clicked.connect(self.updateNorm)
        self.playTimer.timeout.connect(self.timeout)
        
        self.normProxy = SignalProxy(self.normRgn.sigRegionChanged, slot=self.updateNorm)
        self.normRoi.sigRegionChangeFinished.connect(self.updateNorm)
        
        self.ui.roiPlot.registerPlot(self.name + '_ROI')
        self.view.register(self.name)
        
        self.noRepeatKeys = [QtCore.Qt.Key_Right, QtCore.Qt.Key_Left, QtCore.Qt.Key_Up, QtCore.Qt.Key_Down, QtCore.Qt.Key_PageUp, QtCore.Qt.Key_PageDown]
        
        self.roiClicked() ## initialize roi plot to correct shape / visibility

    def setImage(self, img, autoRange=True, autoLevels=True, levels=None, axes=None, xvals=None, pos=None, scale=None, transform=None, autoHistogramRange=True):
        """
        Set the image to be displayed in the widget.
        
        ================== =======================================================================
        **Arguments:**
        img                (numpy array) the image to be displayed.
        xvals              (numpy array) 1D array of z-axis values corresponding to the third axis
                           in a 3D image. For video, this array should contain the time of each frame.
        autoRange          (bool) whether to scale/pan the view to fit the image.
        autoLevels         (bool) whether to update the white/black levels to fit the image.
        levels             (min, max); the white and black level values to use.
        axes               Dictionary indicating the interpretation for each axis.
                           This is only needed to override the default guess. Format is::
                       
                               {'t':0, 'x':1, 'y':2, 'c':3};
        
        pos                Change the position of the displayed image
        scale              Change the scale of the displayed image
        transform          Set the transform of the displayed image. This option overrides *pos*
                           and *scale*.
        autoHistogramRange If True, the histogram y-range is automatically scaled to fit the
                           image data.
        ================== =======================================================================
        """
        profiler = debug.Profiler()
        
        if hasattr(img, 'implements') and img.implements('MetaArray'):
            img = img.asarray()
        
        if not isinstance(img, np.ndarray):
            required = ['dtype', 'max', 'min', 'ndim', 'shape', 'size']
            if not all([hasattr(img, attr) for attr in required]):
                raise TypeError("Image must be NumPy array or any object "
                                "that provides compatible attributes/methods:\n"
                                "  %s" % str(required))
        
        self.image = img
        self.imageDisp = None
        
        if xvals is not None:
            self.tVals = xvals
        elif hasattr(img, 'xvals'):
            try:
                self.tVals = img.xvals(0)
            except:
                self.tVals = np.arange(img.shape[0])
        else:
            self.tVals = np.arange(img.shape[0])
        
        profiler()
        
        if axes is None:
            if img.ndim == 2:
                self.axes = {'t': None, 'x': 0, 'y': 1, 'c': None}
            elif img.ndim == 3:
                if img.shape[2] <= 4:
                    self.axes = {'t': None, 'x': 0, 'y': 1, 'c': 2}
                else:
                    self.axes = {'t': 0, 'x': 1, 'y': 2, 'c': None}
            elif img.ndim == 4:
                self.axes = {'t': 0, 'x': 1, 'y': 2, 'c': 3}
            else:
                raise Exception("Can not interpret image with dimensions %s" % (str(img.shape)))
        elif isinstance(axes, dict):
            self.axes = axes.copy()
        elif isinstance(axes, list) or isinstance(axes, tuple):
            self.axes = {}
            for i in range(len(axes)):
                self.axes[axes[i]] = i
        else:
            raise Exception("Can not interpret axis specification %s. Must be like {'t': 2, 'x': 0, 'y': 1} or ('t', 'x', 'y', 'c')" % (str(axes)))
            
        for x in ['t', 'x', 'y', 'c']:
            self.axes[x] = self.axes.get(x, None)

        profiler()

        self.currentIndex = 0
        self.updateImage(autoHistogramRange=autoHistogramRange)
        if levels is None and autoLevels:
            self.autoLevels()
        if levels is not None:  ## this does nothing since getProcessedImage sets these values again.
            self.setLevels(*levels)
            
        if self.ui.roiBtn.isChecked():
            self.roiChanged()

        profiler()

        if self.axes['t'] is not None:
            #self.ui.roiPlot.show()
            self.ui.roiPlot.setXRange(self.tVals.min(), self.tVals.max())
            self.timeLine.setValue(0)
            #self.ui.roiPlot.setMouseEnabled(False, False)
            if len(self.tVals) > 1:
                start = self.tVals.min()
                stop = self.tVals.max() + abs(self.tVals[-1] - self.tVals[0]) * 0.02
            elif len(self.tVals) == 1:
                start = self.tVals[0] - 0.5
                stop = self.tVals[0] + 0.5
            else:
                start = 0
                stop = 1
            for s in [self.timeLine, self.normRgn]:
                s.setBounds([start, stop])
        #else:
            #self.ui.roiPlot.hide()
        profiler()

        self.imageItem.resetTransform()
        if scale is not None:
            self.imageItem.scale(*scale)
        if pos is not None:
            self.imageItem.setPos(*pos)
        if transform is not None:
            self.imageItem.setTransform(transform)

        profiler()

        if autoRange:
            self.autoRange()
        self.roiClicked()

        profiler()

    def clear(self):
        self.image = None
        self.imageItem.clear()
        
    def play(self, rate):
        """Begin automatically stepping frames forward at the given rate (in fps).
        This can also be accessed by pressing the spacebar."""
        #print "play:", rate
        self.playRate = rate
        if rate == 0:
            self.playTimer.stop()
            return
            
        self.lastPlayTime = ptime.time()
        if not self.playTimer.isActive():
            self.playTimer.start(16)
            
    def autoLevels(self):
        """Set the min/max intensity levels automatically to match the image data."""
        self.setLevels(self.levelMin, self.levelMax)

    def setLevels(self, min, max):
        """Set the min/max (bright and dark) levels."""
        self.ui.histogram.setLevels(min, max)

    def autoRange(self):
        """Auto scale and pan the view around the image such that the image fills the view."""
        image = self.getProcessedImage()
        self.view.autoRange()
        
    def getProcessedImage(self):
        """Returns the image data after it has been processed by any normalization options in use.
        This method also sets the attributes self.levelMin and self.levelMax 
        to indicate the range of data in the image."""
        if self.imageDisp is None:
            image = self.normalize(self.image)
            self.imageDisp = image
            self.levelMin, self.levelMax = list(map(float, self.quickMinMax(self.imageDisp)))
            
        return self.imageDisp
        
    def close(self):
        """Closes the widget nicely, making sure to clear the graphics scene and release memory."""
        self.ui.roiPlot.close()
        self.ui.graphicsView.close()
        self.scene.clear()
        del self.image
        del self.imageDisp
        self.setParent(None)
        
    def keyPressEvent(self, ev):
        #print ev.key()
        if ev.key() == QtCore.Qt.Key_Space:
            if self.playRate == 0:
                fps = (self.getProcessedImage().shape[0]-1) / (self.tVals[-1] - self.tVals[0])
                self.play(fps)
                #print fps
            else:
                self.play(0)
            ev.accept()
        elif ev.key() == QtCore.Qt.Key_Home:
            self.setCurrentIndex(0)
            self.play(0)
            ev.accept()
        elif ev.key() == QtCore.Qt.Key_End:
            self.setCurrentIndex(self.getProcessedImage().shape[0]-1)
            self.play(0)
            ev.accept()
        elif ev.key() in self.noRepeatKeys:
            ev.accept()
            if ev.isAutoRepeat():
                return
            self.keysPressed[ev.key()] = 1
            self.evalKeyState()
        else:
            QtGui.QWidget.keyPressEvent(self, ev)

    def keyReleaseEvent(self, ev):
        if ev.key() in [QtCore.Qt.Key_Space, QtCore.Qt.Key_Home, QtCore.Qt.Key_End]:
            ev.accept()
        elif ev.key() in self.noRepeatKeys:
            ev.accept()
            if ev.isAutoRepeat():
                return
            try:
                del self.keysPressed[ev.key()]
            except:
                self.keysPressed = {}
            self.evalKeyState()
        else:
            QtGui.QWidget.keyReleaseEvent(self, ev)
        
    def evalKeyState(self):
        if len(self.keysPressed) == 1:
            key = list(self.keysPressed.keys())[0]
            if key == QtCore.Qt.Key_Right:
                self.play(20)
                self.jumpFrames(1)
                self.lastPlayTime = ptime.time() + 0.2  ## 2ms wait before start
                                                        ## This happens *after* jumpFrames, since it might take longer than 2ms
            elif key == QtCore.Qt.Key_Left:
                self.play(-20)
                self.jumpFrames(-1)
                self.lastPlayTime = ptime.time() + 0.2
            elif key == QtCore.Qt.Key_Up:
                self.play(-100)
            elif key == QtCore.Qt.Key_Down:
                self.play(100)
            elif key == QtCore.Qt.Key_PageUp:
                self.play(-1000)
            elif key == QtCore.Qt.Key_PageDown:
                self.play(1000)
        else:
            self.play(0)
        
    def timeout(self):
        now = ptime.time()
        dt = now - self.lastPlayTime
        if dt < 0:
            return
        n = int(self.playRate * dt)
        if n != 0:
            self.lastPlayTime += (float(n)/self.playRate)
            if self.currentIndex+n > self.image.shape[0]:
                self.play(0)
            self.jumpFrames(n)
        
    def setCurrentIndex(self, ind):
        """Set the currently displayed frame index."""
        self.currentIndex = np.clip(ind, 0, self.getProcessedImage().shape[0]-1)
        self.updateImage()
        self.ignoreTimeLine = True
        self.timeLine.setValue(self.tVals[self.currentIndex])
        self.ignoreTimeLine = False

    def jumpFrames(self, n):
        """Move video frame ahead n frames (may be negative)"""
        if self.axes['t'] is not None:
            self.setCurrentIndex(self.currentIndex + n)

    def normRadioChanged(self):
        self.imageDisp = None
        self.updateImage()
        self.autoLevels()
        self.roiChanged()
        self.sigProcessingChanged.emit(self)
    
    def updateNorm(self):
        if self.ui.normTimeRangeCheck.isChecked():
            self.normRgn.show()
        else:
            self.normRgn.hide()
        
        if self.ui.normROICheck.isChecked():
            self.normRoi.show()
        else:
            self.normRoi.hide()
        
        if not self.ui.normOffRadio.isChecked():
            self.imageDisp = None
            self.updateImage()
            self.autoLevels()
            self.roiChanged()
            self.sigProcessingChanged.emit(self)

    def normToggled(self, b):
        self.ui.normGroup.setVisible(b)
        self.normRoi.setVisible(b and self.ui.normROICheck.isChecked())
        self.normRgn.setVisible(b and self.ui.normTimeRangeCheck.isChecked())

    def hasTimeAxis(self):
        return 't' in self.axes and self.axes['t'] is not None

    def roiClicked(self):
        showRoiPlot = False
        if self.ui.roiBtn.isChecked():
            showRoiPlot = True
            self.roi.show()
            #self.ui.roiPlot.show()
            self.ui.roiPlot.setMouseEnabled(True, True)
            self.ui.splitter.setSizes([self.height()*0.6, self.height()*0.4])
            self.roiCurve.show()
            self.roiChanged()
            self.ui.roiPlot.showAxis('left')
        else:
            self.roi.hide()
            self.ui.roiPlot.setMouseEnabled(False, False)
            self.roiCurve.hide()
            self.ui.roiPlot.hideAxis('left')
            
        if self.hasTimeAxis():
            showRoiPlot = True
            mn = self.tVals.min()
            mx = self.tVals.max()
            self.ui.roiPlot.setXRange(mn, mx, padding=0.01)
            self.timeLine.show()
            self.timeLine.setBounds([mn, mx])
            self.ui.roiPlot.show()
            if not self.ui.roiBtn.isChecked():
                self.ui.splitter.setSizes([self.height()-35, 35])
        else:
            self.timeLine.hide()
            #self.ui.roiPlot.hide()
            
        self.ui.roiPlot.setVisible(showRoiPlot)

    def roiChanged(self):
        if self.image is None:
            return
            
        image = self.getProcessedImage()
        if image.ndim == 2:
            axes = (0, 1)
        elif image.ndim == 3:
            axes = (1, 2)
        else:
            return
        data, coords = self.roi.getArrayRegion(image.view(np.ndarray), self.imageItem, axes, returnMappedCoords=True)
        if data is not None:
            while data.ndim > 1:
                data = data.mean(axis=1)
            if image.ndim == 3:
                self.roiCurve.setData(y=data, x=self.tVals)
            else:
                while coords.ndim > 2:
                    coords = coords[:,:,0]
                coords = coords - coords[:,0,np.newaxis]
                xvals = (coords**2).sum(axis=0) ** 0.5
                self.roiCurve.setData(y=data, x=xvals)

    def quickMinMax(self, data):
        """
        Estimate the min/max values of *data* by subsampling.
        """
        while data.size > 1e6:
            ax = np.argmax(data.shape)
            sl = [slice(None)] * data.ndim
            sl[ax] = slice(None, None, 2)
            data = data[sl]
        return nanmin(data), nanmax(data)

    def normalize(self, image):
        """
        Process *image* using the normalization options configured in the
        control panel.
        
        This can be repurposed to process any data through the same filter.
        """
        if self.ui.normOffRadio.isChecked():
            return image
            
        div = self.ui.normDivideRadio.isChecked()
        norm = image.view(np.ndarray).copy()
        #if div:
            #norm = ones(image.shape)
        #else:
            #norm = zeros(image.shape)
        if div:
            norm = norm.astype(np.float32)
            
        if self.ui.normTimeRangeCheck.isChecked() and image.ndim == 3:
            (sind, start) = self.timeIndex(self.normRgn.lines[0])
            (eind, end) = self.timeIndex(self.normRgn.lines[1])
            #print start, end, sind, eind
            n = image[sind:eind+1].mean(axis=0)
            n.shape = (1,) + n.shape
            if div:
                norm /= n
            else:
                norm -= n
                
        if self.ui.normFrameCheck.isChecked() and image.ndim == 3:
            n = image.mean(axis=1).mean(axis=1)
            n.shape = n.shape + (1, 1)
            if div:
                norm /= n
            else:
                norm -= n
            
        if self.ui.normROICheck.isChecked() and image.ndim == 3:
            n = self.normRoi.getArrayRegion(norm, self.imageItem, (1, 2)).mean(axis=1).mean(axis=1)
            n = n[:,np.newaxis,np.newaxis]
            #print start, end, sind, eind
            if div:
                norm /= n
            else:
                norm -= n
                
        return norm
        
    def timeLineChanged(self):
        #(ind, time) = self.timeIndex(self.ui.timeSlider)
        if self.ignoreTimeLine:
            return
        self.play(0)
        (ind, time) = self.timeIndex(self.timeLine)
        if ind != self.currentIndex:
            self.currentIndex = ind
            self.updateImage()
        #self.timeLine.setPos(time)
        #self.emit(QtCore.SIGNAL('timeChanged'), ind, time)
        self.sigTimeChanged.emit(ind, time)

    def updateImage(self, autoHistogramRange=True):
        ## Redraw image on screen
        if self.image is None:
            return
            
        image = self.getProcessedImage()
        
        if autoHistogramRange:
            self.ui.histogram.setHistogramRange(self.levelMin, self.levelMax)
        if self.axes['t'] is None:
            self.imageItem.updateImage(image)
        else:
            self.ui.roiPlot.show()
            self.imageItem.updateImage(image[self.currentIndex])
            
            
    def timeIndex(self, slider):
        ## Return the time and frame index indicated by a slider
        if self.image is None:
            return (0,0)
        
        t = slider.value()
        
        xv = self.tVals
        if xv is None:
            ind = int(t)
        else:
            if len(xv) < 2:
                return (0,0)
            totTime = xv[-1] + (xv[-1]-xv[-2])
            inds = np.argwhere(xv < t)
            if len(inds) < 1:
                return (0,t)
            ind = inds[-1,0]
        return ind, t

    def getView(self):
        """Return the ViewBox (or other compatible object) which displays the ImageItem"""
        return self.view
        
    def getImageItem(self):
        """Return the ImageItem for this ImageView."""
        return self.imageItem
        
    def getRoiPlot(self):
        """Return the ROI PlotWidget for this ImageView"""
        return self.ui.roiPlot
       
    def getHistogramWidget(self):
        """Return the HistogramLUTWidget for this ImageView"""
        return self.ui.histogram

    def export(self, fileName):
        """
        Export data from the ImageView to a file, or to a stack of files if
        the data is 3D. Saving an image stack will result in index numbers
        being added to the file name. Images are saved as they would appear
        onscreen, with levels and lookup table applied.
        """
        img = self.getProcessedImage()
        if self.hasTimeAxis():
            base, ext = os.path.splitext(fileName)
            fmt = "%%s%%0%dd%%s" % int(np.log10(img.shape[0])+1)
            for i in range(img.shape[0]):
                self.imageItem.setImage(img[i], autoLevels=False)
                self.imageItem.save(fmt % (base, i, ext))
            self.updateImage()
        else:
            self.imageItem.save(fileName)
            
    def exportClicked(self):
        fileName = QtGui.QFileDialog.getSaveFileName()
        if fileName == '':
            return
        self.export(fileName)
        
    def buildMenu(self):
        self.menu = QtGui.QMenu()
        self.normAction = QtGui.QAction("Normalization", self.menu)
        self.normAction.setCheckable(True)
        self.normAction.toggled.connect(self.normToggled)
        self.menu.addAction(self.normAction)
        self.exportAction = QtGui.QAction("Export", self.menu)
        self.exportAction.triggered.connect(self.exportClicked)
        self.menu.addAction(self.exportAction)
        
    def menuClicked(self):
        if self.menu is None:
            self.buildMenu()
        self.menu.popup(QtGui.QCursor.pos())
        <|MERGE_RESOLUTION|>--- conflicted
+++ resolved
@@ -12,11 +12,7 @@
   - ROI plotting
   - Image normalization through a variety of methods
 """
-<<<<<<< HEAD
 import os, sys
-=======
-import os
->>>>>>> cc2d6b54
 import numpy as np
 
 from ..Qt import QtCore, QtGui, USE_PYSIDE
