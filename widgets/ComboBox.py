--- conflicted
+++ resolved
@@ -1,12 +1,8 @@
 from ..Qt import QtGui, QtCore
 from ..SignalProxy import SignalProxy
-<<<<<<< HEAD
 import sys
-
-=======
 from ..pgcollections import OrderedDict
 from ..python2_3 import asUnicode
->>>>>>> f613d33c
 
 class ComboBox(QtGui.QComboBox):
     """Extends QComboBox to add extra functionality.
@@ -25,15 +21,12 @@
         self.currentIndexChanged.connect(self.indexChanged)
         self._ignoreIndexChange = False
         
-<<<<<<< HEAD
         #self.value = default
         if 'darwin' in sys.platform: ## because MacOSX can show names that are wider than the comboBox
             self.setSizeAdjustPolicy(QtGui.QComboBox.AdjustToMinimumContentsLength)
             #self.setMinimumContentsLength(10)
-=======
         self._chosenText = None
         self._items = OrderedDict()
->>>>>>> f613d33c
         
         if items is not None:
             self.setItems(items)
