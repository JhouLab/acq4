# -*- coding: utf-8 -*-
<<<<<<< HEAD
import numpy as np
from ..Qt import QtGui, QtCore, QtSvg, QT_LIB
=======
from ..Qt import QtGui, QtCore, QtSvg, USE_PYSIDE, USE_PYSIDE2, USE_PYQT5
>>>>>>> 3664115d
from ..graphicsItems.ROI import ROI
from .. import SRTTransform, ItemGroup
if QT_LIB == 'PySide':
    from . import TransformGuiTemplate_pyside as TransformGuiTemplate
<<<<<<< HEAD
elif QT_LIB == 'PyQt4':
=======
elif USE_PYSIDE2:
    from . import TransformGuiTemplate_pyside2 as TransformGuiTemplate
elif USE_PYQT5:
    from . import TransformGuiTemplate_pyqt5 as TransformGuiTemplate
else:
>>>>>>> 3664115d
    from . import TransformGuiTemplate_pyqt as TransformGuiTemplate
elif QT_LIB == 'PyQt5':
    from . import TransformGuiTemplate_pyqt5 as TransformGuiTemplate

from .. import debug

class SelectBox(ROI):
    def __init__(self, scalable=False, rotatable=True):
        #QtGui.QGraphicsRectItem.__init__(self, 0, 0, size[0], size[1])
        ROI.__init__(self, [0,0], [1,1], invertible=True)
        center = [0.5, 0.5]
            
        if scalable:
            self.addScaleHandle([1, 1], center, lockAspect=True)
            self.addScaleHandle([0, 0], center, lockAspect=True)
        if rotatable:
            self.addRotateHandle([0, 1], center)
            self.addRotateHandle([1, 0], center)

class CanvasItem(QtCore.QObject):
    
    sigResetUserTransform = QtCore.Signal(object)
    sigTransformChangeFinished = QtCore.Signal(object)
    sigTransformChanged = QtCore.Signal(object)
    
    """CanvasItem takes care of managing an item's state--alpha, visibility, z-value, transformations, etc. and
    provides a control widget"""
    
    sigVisibilityChanged = QtCore.Signal(object)
    transformCopyBuffer = None
    
    def __init__(self, item, **opts):
        defOpts = {'name': None, 'z': None, 'movable': True, 'scalable': False, 'rotatable': True, 'visible': True, 'parent':None} #'pos': [0,0], 'scale': [1,1], 'angle':0,
        defOpts.update(opts)
        self.opts = defOpts
        self.selectedAlone = False  ## whether this item is the only one selected
        
        QtCore.QObject.__init__(self)
        self.canvas = None
        self._graphicsItem = item
        
        parent = self.opts['parent']
        if parent is not None:
            self._graphicsItem.setParentItem(parent.graphicsItem())
            self._parentItem = parent
        else:
            self._parentItem = None
        
        z = self.opts['z']
        if z is not None:
            item.setZValue(z)

        self.ctrl = QtGui.QWidget()
        self.layout = QtGui.QGridLayout()
        self.layout.setSpacing(0)
        self.layout.setContentsMargins(0,0,0,0)
        self.ctrl.setLayout(self.layout)
        
        self.alphaLabel = QtGui.QLabel("Alpha")
        self.alphaSlider = QtGui.QSlider()
        self.alphaSlider.setMaximum(1023)
        self.alphaSlider.setOrientation(QtCore.Qt.Horizontal)
        self.alphaSlider.setValue(1023)
        self.layout.addWidget(self.alphaLabel, 0, 0)
        self.layout.addWidget(self.alphaSlider, 0, 1)
        self.resetTransformBtn = QtGui.QPushButton('Reset Transform')
        self.copyBtn = QtGui.QPushButton('Copy')
        self.pasteBtn = QtGui.QPushButton('Paste')
        
        self.transformWidget = QtGui.QWidget()
        self.transformGui = TransformGuiTemplate.Ui_Form()
        self.transformGui.setupUi(self.transformWidget)
        self.layout.addWidget(self.transformWidget, 3, 0, 1, 2)
        self.transformGui.mirrorImageBtn.clicked.connect(self.mirrorY)
        self.transformGui.reflectImageBtn.clicked.connect(self.mirrorXY)
        
        self.layout.addWidget(self.resetTransformBtn, 1, 0, 1, 2)
        self.layout.addWidget(self.copyBtn, 2, 0, 1, 1)
        self.layout.addWidget(self.pasteBtn, 2, 1, 1, 1)
        self.alphaSlider.valueChanged.connect(self.alphaChanged)
        self.alphaSlider.sliderPressed.connect(self.alphaPressed)
        self.alphaSlider.sliderReleased.connect(self.alphaReleased)
        self.resetTransformBtn.clicked.connect(self.resetTransformClicked)
        self.copyBtn.clicked.connect(self.copyClicked)
        self.pasteBtn.clicked.connect(self.pasteClicked)
        
        self.setMovable(self.opts['movable'])  ## update gui to reflect this option

        if 'transform' in self.opts:
            self.baseTransform = self.opts['transform']
        else:
            self.baseTransform = SRTTransform()
            if 'pos' in self.opts and self.opts['pos'] is not None:
                self.baseTransform.translate(self.opts['pos'])
            if 'angle' in self.opts and self.opts['angle'] is not None:
                self.baseTransform.rotate(self.opts['angle'])
            if 'scale' in self.opts and self.opts['scale'] is not None:
                self.baseTransform.scale(self.opts['scale'])

        ## create selection box (only visible when selected)
        tr = self.baseTransform.saveState()
        if 'scalable' not in opts and tr['scale'] == (1,1):
            self.opts['scalable'] = True
            
        ## every CanvasItem implements its own individual selection box 
        ## so that subclasses are free to make their own.
        self.selectBox = SelectBox(scalable=self.opts['scalable'], rotatable=self.opts['rotatable'])
        self.selectBox.hide()
        self.selectBox.setZValue(1e6)
        self.selectBox.sigRegionChanged.connect(self.selectBoxChanged)  ## calls selectBoxMoved
        self.selectBox.sigRegionChangeFinished.connect(self.selectBoxChangeFinished)

        ## set up the transformations that will be applied to the item
        ## (It is not safe to use item.setTransform, since the item might count on that not changing)
        self.itemRotation = QtGui.QGraphicsRotation()
        self.itemScale = QtGui.QGraphicsScale()
        self._graphicsItem.setTransformations([self.itemRotation, self.itemScale])
        
        self.tempTransform = SRTTransform() ## holds the additional transform that happens during a move - gets added to the userTransform when move is done.
        self.userTransform = SRTTransform() ## stores the total transform of the object
        self.resetUserTransform() 

        
    def setMovable(self, m):
        self.opts['movable'] = m
        
        if m:
            self.resetTransformBtn.show()
            self.copyBtn.show()
            self.pasteBtn.show()
        else:
            self.resetTransformBtn.hide()
            self.copyBtn.hide()
            self.pasteBtn.hide()

    def setCanvas(self, canvas):
        ## Called by canvas whenever the item is added.
        ## It is our responsibility to add all graphicsItems to the canvas's scene
        ## The canvas will automatically add our graphicsitem, 
        ## so we just need to take care of the selectbox.
        if canvas is self.canvas:
            return
            
        if canvas is None:
            self.canvas.removeFromScene(self._graphicsItem)
            self.canvas.removeFromScene(self.selectBox)
        else:
            canvas.addToScene(self._graphicsItem)
            canvas.addToScene(self.selectBox)
        self.canvas = canvas

    def graphicsItem(self):
        """Return the graphicsItem for this canvasItem."""
        return self._graphicsItem
        
    def parentItem(self):
        return self._parentItem

    def setParentItem(self, parent):
        self._parentItem = parent
        if parent is not None:
            if isinstance(parent, CanvasItem):
                parent = parent.graphicsItem()
        self.graphicsItem().setParentItem(parent)

    #def name(self):
        #return self.opts['name']
    
    def copyClicked(self):
        CanvasItem.transformCopyBuffer = self.saveTransform()
        
    def pasteClicked(self):
        t = CanvasItem.transformCopyBuffer
        if t is None:
            return
        else:
            self.restoreTransform(t)
            
    def mirrorY(self):
        if not self.isMovable():
            return
        
        #flip = self.transformGui.mirrorImageCheck.isChecked()
        #tr = self.userTransform.saveState()
        
        inv = SRTTransform()
        inv.scale(-1, 1)
        self.userTransform = self.userTransform * inv
        self.updateTransform()
        self.selectBoxFromUser()
        self.sigTransformChangeFinished.emit(self)
        #if flip:
            #if tr['scale'][0] < 0 xor tr['scale'][1] < 0:
                #return
            #else:
                #self.userTransform.setScale([-tr['scale'][0], tr['scale'][1]])
                #self.userTransform.setTranslate([-tr['pos'][0], tr['pos'][1]])
                #self.userTransform.setRotate(-tr['angle'])
                #self.updateTransform()
                #self.selectBoxFromUser()
                #return
        #elif not flip:
            #if tr['scale'][0] > 0 and tr['scale'][1] > 0:
                #return
            #else:
                #self.userTransform.setScale([-tr['scale'][0], tr['scale'][1]])
                #self.userTransform.setTranslate([-tr['pos'][0], tr['pos'][1]])
                #self.userTransform.setRotate(-tr['angle'])
                #self.updateTransform()
                #self.selectBoxFromUser()
                #return

    def mirrorXY(self):
        if not self.isMovable():
            return
        self.rotate(180.)
        # inv = SRTTransform()
        # inv.scale(-1, -1)
        # self.userTransform = self.userTransform * inv #flip lr/ud
        # s=self.updateTransform()
        # self.setTranslate(-2*s['pos'][0], -2*s['pos'][1])
        # self.selectBoxFromUser()
 
    def hasUserTransform(self):
        #print self.userRotate, self.userTranslate
        return not self.userTransform.isIdentity()

    def ctrlWidget(self):
        return self.ctrl
        
    def alphaChanged(self, val):
        alpha = val / 1023.
        self._graphicsItem.setOpacity(alpha)
        
    def setAlpha(self, alpha):
        self.alphaSlider.setValue(int(np.clip(alpha * 1023, 0, 1023)))
        
    def alpha(self):
        return self.alphaSlider.value() / 1023.
        
    def isMovable(self):
        return self.opts['movable']
        
    def selectBoxMoved(self):
        """The selection box has moved; get its transformation information and pass to the graphics item"""
        self.userTransform = self.selectBox.getGlobalTransform(relativeTo=self.selectBoxBase)
        self.updateTransform()

    def scale(self, x, y):
        self.userTransform.scale(x, y)
        self.selectBoxFromUser()
        self.updateTransform()
        
    def rotate(self, ang):
        self.userTransform.rotate(ang)
        self.selectBoxFromUser()
        self.updateTransform()
        
    def translate(self, x, y):
        self.userTransform.translate(x, y)
        self.selectBoxFromUser()
        self.updateTransform()
        
    def setTranslate(self, x, y):
        self.userTransform.setTranslate(x, y)
        self.selectBoxFromUser()
        self.updateTransform()
        
    def setRotate(self, angle):
        self.userTransform.setRotate(angle)
        self.selectBoxFromUser()
        self.updateTransform()
        
    def setScale(self, x, y):
        self.userTransform.setScale(x, y)
        self.selectBoxFromUser()
        self.updateTransform()

    def setTemporaryTransform(self, transform):
        self.tempTransform = transform
        self.updateTransform()
    
    def applyTemporaryTransform(self):
        """Collapses tempTransform into UserTransform, resets tempTransform"""
        self.userTransform = self.userTransform * self.tempTransform ## order is important!
        self.resetTemporaryTransform()
        self.selectBoxFromUser()  ## update the selection box to match the new userTransform

    def resetTemporaryTransform(self):
        self.tempTransform = SRTTransform()  ## don't use Transform.reset()--this transform might be used elsewhere.
        self.updateTransform()
        
    def transform(self): 
        return self._graphicsItem.transform()

    def updateTransform(self):
        """Regenerate the item position from the base, user, and temp transforms"""
        transform = self.baseTransform * self.userTransform * self.tempTransform ## order is important
        s = transform.saveState()
        self._graphicsItem.setPos(*s['pos'])
        
        self.itemRotation.setAngle(s['angle'])
        self.itemScale.setXScale(s['scale'][0])
        self.itemScale.setYScale(s['scale'][1])

        self.displayTransform(transform)
        return(s) # return the transform state
        
    def displayTransform(self, transform):
        """Updates transform numbers in the ctrl widget."""
        tr = transform.saveState()
        
        self.transformGui.translateLabel.setText("Translate: (%f, %f)" %(tr['pos'][0], tr['pos'][1]))
        self.transformGui.rotateLabel.setText("Rotate: %f degrees" %tr['angle'])
        self.transformGui.scaleLabel.setText("Scale: (%f, %f)" %(tr['scale'][0], tr['scale'][1]))

    def resetUserTransform(self):
        self.userTransform.reset()
        self.updateTransform()
        
        self.selectBox.blockSignals(True)
        self.selectBoxToItem()
        self.selectBox.blockSignals(False)
        self.sigTransformChanged.emit(self)
        self.sigTransformChangeFinished.emit(self)
       
    def resetTransformClicked(self):
        self.resetUserTransform()
        self.sigResetUserTransform.emit(self)
        
    def restoreTransform(self, tr):
        try:
            self.userTransform = SRTTransform(tr)
            self.updateTransform()
            
            self.selectBoxFromUser() ## move select box to match
            self.sigTransformChanged.emit(self)
            self.sigTransformChangeFinished.emit(self)
        except:
            self.userTransform = SRTTransform()
            debug.printExc("Failed to load transform:")
        
    def saveTransform(self):
        """Return a dict containing the current user transform"""
        return self.userTransform.saveState()
        
    def selectBoxFromUser(self):
        """Move the selection box to match the current userTransform"""
        ## user transform
        #trans = QtGui.QTransform()
        #trans.translate(*self.userTranslate)
        #trans.rotate(-self.userRotate)
        
        #x2, y2 = trans.map(*self.selectBoxBase['pos'])
        
        self.selectBox.blockSignals(True)
        self.selectBox.setState(self.selectBoxBase)
        self.selectBox.applyGlobalTransform(self.userTransform)
        #self.selectBox.setAngle(self.userRotate)
        #self.selectBox.setPos([x2, y2])
        self.selectBox.blockSignals(False)

    def selectBoxToItem(self):
        """Move/scale the selection box so it fits the item's bounding rect. (assumes item is not rotated)"""
        self.itemRect = self._graphicsItem.boundingRect()
        rect = self._graphicsItem.mapRectToParent(self.itemRect)
        self.selectBox.blockSignals(True)
        self.selectBox.setPos([rect.x(), rect.y()])
        self.selectBox.setSize(rect.size())
        self.selectBox.setAngle(0)
        self.selectBoxBase = self.selectBox.getState().copy()
        self.selectBox.blockSignals(False)

    def zValue(self):
        return self.opts['z']
        
    def setZValue(self, z):
        self.opts['z'] = z
        if z is not None:
            self._graphicsItem.setZValue(z)
           
    def selectionChanged(self, sel, multi):
        """
        Inform the item that its selection state has changed. 
        ============== =========================================================
        **Arguments:**
        sel            (bool) whether the item is currently selected
        multi          (bool) whether there are multiple items currently 
                       selected
        ============== =========================================================
        """
        self.selectedAlone = sel and not multi
        self.showSelectBox()
        if self.selectedAlone:
            self.ctrlWidget().show()
        else:
            self.ctrlWidget().hide()
        
    def showSelectBox(self):
        """Display the selection box around this item if it is selected and movable"""
        if self.selectedAlone and self.isMovable() and self.isVisible():  #and len(self.canvas.itemList.selectedItems())==1:
            self.selectBox.show()
        else:
            self.selectBox.hide()
        
    def hideSelectBox(self):
        self.selectBox.hide()
                
    def selectBoxChanged(self):
        self.selectBoxMoved()
        self.sigTransformChanged.emit(self)
        
    def selectBoxChangeFinished(self):
        self.sigTransformChangeFinished.emit(self)

    def alphaPressed(self):
        """Hide selection box while slider is moving"""
        self.hideSelectBox()
        
    def alphaReleased(self):
        self.showSelectBox()
        
    def show(self):
        if self.opts['visible']:
            return
        self.opts['visible'] = True
        self._graphicsItem.show()
        self.showSelectBox()
        self.sigVisibilityChanged.emit(self)
        
    def hide(self):
        if not self.opts['visible']:
            return
        self.opts['visible'] = False
        self._graphicsItem.hide()
        self.hideSelectBox()
        self.sigVisibilityChanged.emit(self)

    def setVisible(self, vis):
        if vis:
            self.show()
        else:
            self.hide()

    def isVisible(self):
        return self.opts['visible']

    def saveState(self):
        return {
            'type': self.__class__.__name__,
            'name': self.name,
            'visible': self.isVisible(),
            'alpha': self.alpha(),
            'userTransform': self.saveTransform(), 
            'z': self.zValue(),
            'scalable': self.opts['scalable'],
            'rotatable': self.opts['rotatable'],
            'movable': self.opts['movable'],
        }
    
    def restoreState(self, state):
        self.setVisible(state['visible'])
        self.setAlpha(state['alpha'])
        self.restoreTransform(state['userTransform'])
        self.setZValue(state['z'])


class GroupCanvasItem(CanvasItem):
    """
    Canvas item used for grouping others
    """
    
    def __init__(self, **opts):
        defOpts = {'movable': False, 'scalable': False}
        defOpts.update(opts)
        item = ItemGroup()
        CanvasItem.__init__(self, item, **defOpts)
    <|MERGE_RESOLUTION|>--- conflicted
+++ resolved
@@ -1,24 +1,14 @@
 # -*- coding: utf-8 -*-
-<<<<<<< HEAD
 import numpy as np
 from ..Qt import QtGui, QtCore, QtSvg, QT_LIB
-=======
-from ..Qt import QtGui, QtCore, QtSvg, USE_PYSIDE, USE_PYSIDE2, USE_PYQT5
->>>>>>> 3664115d
 from ..graphicsItems.ROI import ROI
 from .. import SRTTransform, ItemGroup
 if QT_LIB == 'PySide':
     from . import TransformGuiTemplate_pyside as TransformGuiTemplate
-<<<<<<< HEAD
 elif QT_LIB == 'PyQt4':
-=======
-elif USE_PYSIDE2:
+    from . import TransformGuiTemplate_pyqt as TransformGuiTemplate
+elif QT_LIB == 'PySide2':
     from . import TransformGuiTemplate_pyside2 as TransformGuiTemplate
-elif USE_PYQT5:
-    from . import TransformGuiTemplate_pyqt5 as TransformGuiTemplate
-else:
->>>>>>> 3664115d
-    from . import TransformGuiTemplate_pyqt as TransformGuiTemplate
 elif QT_LIB == 'PyQt5':
     from . import TransformGuiTemplate_pyqt5 as TransformGuiTemplate
 
