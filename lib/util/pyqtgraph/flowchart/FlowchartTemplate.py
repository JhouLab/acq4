--- conflicted
+++ resolved
@@ -2,13 +2,8 @@
 
 # Form implementation generated from reading ui file './lib/util/pyqtgraph/flowchart/FlowchartTemplate.ui'
 #
-<<<<<<< HEAD
-# Created: Fri Mar  9 11:10:29 2012
+# Created: Fri Mar  9 11:18:45 2012
 #      by: PyQt4 UI code generator 4.8.3
-=======
-# Created: Fri Feb 17 15:44:40 2012
-#      by: PyQt4 UI code generator 4.9.1
->>>>>>> 880abe02
 #
 # WARNING! All changes made in this file will be lost!
 
@@ -37,8 +32,8 @@
         self.gridLayout.addWidget(self.selDescLabel, 0, 0, 1, 1)
         self.selNameLabel = QtGui.QLabel(self.selInfoWidget)
         font = QtGui.QFont()
+        font.setWeight(75)
         font.setBold(True)
-        font.setWeight(75)
         self.selNameLabel.setFont(font)
         self.selNameLabel.setText(_fromUtf8(""))
         self.selNameLabel.setObjectName(_fromUtf8("selNameLabel"))
