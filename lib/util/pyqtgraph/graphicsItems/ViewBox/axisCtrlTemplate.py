--- conflicted
+++ resolved
@@ -2,13 +2,8 @@
 
 # Form implementation generated from reading ui file './lib/util/pyqtgraph/graphicsItems/ViewBox/axisCtrlTemplate.ui'
 #
-<<<<<<< HEAD
-# Created: Fri Mar  9 11:18:45 2012
+# Created: Wed Apr 18 12:59:01 2012
 #      by: PyQt4 UI code generator 4.8.3
-=======
-# Created: Thu Mar 22 13:13:14 2012
-#      by: PyQt4 UI code generator 4.8.5
->>>>>>> f0968d35
 #
 # WARNING! All changes made in this file will be lost!
 
@@ -24,43 +19,35 @@
         Form.setObjectName(_fromUtf8("Form"))
         Form.resize(182, 120)
         Form.setMaximumSize(QtCore.QSize(200, 16777215))
-        Form.setWindowTitle(QtGui.QApplication.translate("Form", "Form", None, QtGui.QApplication.UnicodeUTF8))
         self.gridLayout = QtGui.QGridLayout(Form)
         self.gridLayout.setSpacing(0)
         self.gridLayout.setObjectName(_fromUtf8("gridLayout"))
         self.mouseCheck = QtGui.QCheckBox(Form)
-        self.mouseCheck.setText(QtGui.QApplication.translate("Form", "Mouse Enabled", None, QtGui.QApplication.UnicodeUTF8))
         self.mouseCheck.setChecked(True)
         self.mouseCheck.setObjectName(_fromUtf8("mouseCheck"))
         self.gridLayout.addWidget(self.mouseCheck, 0, 1, 1, 2)
         self.manualRadio = QtGui.QRadioButton(Form)
-        self.manualRadio.setText(QtGui.QApplication.translate("Form", "Manual", None, QtGui.QApplication.UnicodeUTF8))
         self.manualRadio.setObjectName(_fromUtf8("manualRadio"))
         self.gridLayout.addWidget(self.manualRadio, 1, 0, 1, 1)
         self.minText = QtGui.QLineEdit(Form)
-        self.minText.setText(QtGui.QApplication.translate("Form", "0", None, QtGui.QApplication.UnicodeUTF8))
         self.minText.setObjectName(_fromUtf8("minText"))
         self.gridLayout.addWidget(self.minText, 1, 1, 1, 1)
         self.maxText = QtGui.QLineEdit(Form)
-        self.maxText.setText(QtGui.QApplication.translate("Form", "0", None, QtGui.QApplication.UnicodeUTF8))
         self.maxText.setObjectName(_fromUtf8("maxText"))
         self.gridLayout.addWidget(self.maxText, 1, 2, 1, 1)
         self.autoRadio = QtGui.QRadioButton(Form)
-        self.autoRadio.setText(QtGui.QApplication.translate("Form", "Auto", None, QtGui.QApplication.UnicodeUTF8))
         self.autoRadio.setChecked(True)
         self.autoRadio.setObjectName(_fromUtf8("autoRadio"))
         self.gridLayout.addWidget(self.autoRadio, 2, 0, 1, 1)
         self.autoPercentSpin = QtGui.QSpinBox(Form)
         self.autoPercentSpin.setEnabled(True)
-        self.autoPercentSpin.setSuffix(QtGui.QApplication.translate("Form", "%", None, QtGui.QApplication.UnicodeUTF8))
         self.autoPercentSpin.setMinimum(1)
         self.autoPercentSpin.setMaximum(100)
         self.autoPercentSpin.setSingleStep(1)
-        self.autoPercentSpin.setProperty("value", 100)
+        self.autoPercentSpin.setProperty(_fromUtf8("value"), 100)
         self.autoPercentSpin.setObjectName(_fromUtf8("autoPercentSpin"))
         self.gridLayout.addWidget(self.autoPercentSpin, 2, 1, 1, 2)
         self.autoPanCheck = QtGui.QCheckBox(Form)
-        self.autoPanCheck.setText(QtGui.QApplication.translate("Form", "Auto Pan Only", None, QtGui.QApplication.UnicodeUTF8))
         self.autoPanCheck.setObjectName(_fromUtf8("autoPanCheck"))
         self.gridLayout.addWidget(self.autoPanCheck, 3, 1, 1, 2)
         self.linkCombo = QtGui.QComboBox(Form)
@@ -68,7 +55,6 @@
         self.linkCombo.setObjectName(_fromUtf8("linkCombo"))
         self.gridLayout.addWidget(self.linkCombo, 4, 1, 1, 2)
         self.label = QtGui.QLabel(Form)
-        self.label.setText(QtGui.QApplication.translate("Form", "Link Axis:", None, QtGui.QApplication.UnicodeUTF8))
         self.label.setObjectName(_fromUtf8("label"))
         self.gridLayout.addWidget(self.label, 4, 0, 1, 1)
 
@@ -76,4 +62,12 @@
         QtCore.QMetaObject.connectSlotsByName(Form)
 
     def retranslateUi(self, Form):
-        pass
+        Form.setWindowTitle(QtGui.QApplication.translate("Form", "Form", None, QtGui.QApplication.UnicodeUTF8))
+        self.mouseCheck.setText(QtGui.QApplication.translate("Form", "Mouse Enabled", None, QtGui.QApplication.UnicodeUTF8))
+        self.manualRadio.setText(QtGui.QApplication.translate("Form", "Manual", None, QtGui.QApplication.UnicodeUTF8))
+        self.minText.setText(QtGui.QApplication.translate("Form", "0", None, QtGui.QApplication.UnicodeUTF8))
+        self.maxText.setText(QtGui.QApplication.translate("Form", "0", None, QtGui.QApplication.UnicodeUTF8))
+        self.autoRadio.setText(QtGui.QApplication.translate("Form", "Auto", None, QtGui.QApplication.UnicodeUTF8))
+        self.autoPercentSpin.setSuffix(QtGui.QApplication.translate("Form", "%", None, QtGui.QApplication.UnicodeUTF8))
+        self.autoPanCheck.setText(QtGui.QApplication.translate("Form", "Auto Pan Only", None, QtGui.QApplication.UnicodeUTF8))
+        self.label.setText(QtGui.QApplication.translate("Form", "Link Axis:", None, QtGui.QApplication.UnicodeUTF8))
