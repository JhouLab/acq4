from pyqtgraph.Qt import QtGui, QtCore
import numpy as np
from pyqtgraph.Point import Point
import pyqtgraph.debug as debug
import weakref
import pyqtgraph.functions as fn
from GraphicsWidget import GraphicsWidget

__all__ = ['AxisItem']
class AxisItem(GraphicsWidget):
    def __init__(self, orientation, pen=None, linkView=None, parent=None, maxTickLength=-5, showValues=True):
        """
        GraphicsItem showing a single plot axis with ticks, values, and label.
        Can be configured to fit on any side of a plot, and can automatically synchronize its displayed scale with ViewBox items.
        Ticks can be extended to make a grid.
        """
        
        
        GraphicsWidget.__init__(self, parent)
        self.label = QtGui.QGraphicsTextItem(self)
        self.showValues = showValues
        self.orientation = orientation
        if orientation not in ['left', 'right', 'top', 'bottom']:
            raise Exception("Orientation argument must be one of 'left', 'right', 'top', or 'bottom'.")
        if orientation in ['left', 'right']:
            #self.setMinimumWidth(25)
            #self.setSizePolicy(QtGui.QSizePolicy(
                #QtGui.QSizePolicy.Minimum,
                #QtGui.QSizePolicy.Expanding
            #))
            self.label.rotate(-90)
        #else:
            #self.setMinimumHeight(50)
            #self.setSizePolicy(QtGui.QSizePolicy(
                #QtGui.QSizePolicy.Expanding,
                #QtGui.QSizePolicy.Minimum
            #))
        #self.drawLabel = False
        
        self.labelText = ''
        self.labelUnits = ''
        self.labelUnitPrefix=''
        self.labelStyle = {'color': '#CCC'}
        
        self.textHeight = 18
        self.tickLength = maxTickLength
        self.scale = 1.0
        self.autoScale = True
            
        self.setRange(0, 1)
        
        if pen is None:
            pen = QtGui.QPen(QtGui.QColor(100, 100, 100))
        self.setPen(pen)
        
        self.linkedView = None
        if linkView is not None:
            self.linkToView(linkView)
            
        self.showLabel(False)
        
        self.grid = False
        #self.setCacheMode(self.DeviceCoordinateCache)
            
    def close(self):
        self.scene().removeItem(self.label)
        self.label = None
        self.scene().removeItem(self)
        
    def setGrid(self, grid):
        """Set the alpha value for the grid, or False to disable."""
        self.grid = grid
        self.update()
        
        
    def resizeEvent(self, ev=None):
        #s = self.size()
        
        ## Set the position of the label
        nudge = 5
        br = self.label.boundingRect()
        p = QtCore.QPointF(0, 0)
        if self.orientation == 'left':
            p.setY(int(self.size().height()/2 + br.width()/2))
            p.setX(-nudge)
            #s.setWidth(10)
        elif self.orientation == 'right':
            #s.setWidth(10)
            p.setY(int(self.size().height()/2 + br.width()/2))
            p.setX(int(self.size().width()-br.height()+nudge))
        elif self.orientation == 'top':
            #s.setHeight(10)
            p.setY(-nudge)
            p.setX(int(self.size().width()/2. - br.width()/2.))
        elif self.orientation == 'bottom':
            p.setX(int(self.size().width()/2. - br.width()/2.))
            #s.setHeight(10)
            p.setY(int(self.size().height()-br.height()+nudge))
        #self.label.resize(s)
        self.label.setPos(p)
        
    def showLabel(self, show=True):
        #self.drawLabel = show
        self.label.setVisible(show)
        if self.orientation in ['left', 'right']:
            self.setWidth()
        else:
            self.setHeight()
        if self.autoScale:
            self.setScale()
        
    def setLabel(self, text=None, units=None, unitPrefix=None, **args):
        if text is not None:
            self.labelText = text
            self.showLabel()
        if units is not None:
            self.labelUnits = units
            self.showLabel()
        if unitPrefix is not None:
            self.labelUnitPrefix = unitPrefix
        if len(args) > 0:
            self.labelStyle = args
        self.label.setHtml(self.labelString())
        self.resizeEvent()
        self.update()
            
    def labelString(self):
        if self.labelUnits == '':
            if self.scale == 1.0:
                units = ''
            else:
                units = u'(x%g)' % (1.0/self.scale)
        else:
            #print repr(self.labelUnitPrefix), repr(self.labelUnits)
            units = u'(%s%s)' % (self.labelUnitPrefix, self.labelUnits)
            
        s = u'%s %s' % (self.labelText, units)
        
        style = ';'.join(['%s: "%s"' % (k, self.labelStyle[k]) for k in self.labelStyle])
        
        return u"<span style='%s'>%s</span>" % (style, s)
        
    def setHeight(self, h=None):
        if h is None:
            h = self.textHeight + max(0, self.tickLength)
            if self.label.isVisible():
                h += self.textHeight
        self.setMaximumHeight(h)
        self.setMinimumHeight(h)
        
        
    def setWidth(self, w=None):
        if w is None:
            w = max(0, self.tickLength) + 40
            if self.label.isVisible():
                w += self.textHeight
        self.setMaximumWidth(w)
        self.setMinimumWidth(w)
        
    def setPen(self, pen):
        self.pen = pen
        self.update()
        
    def setScale(self, scale=None):
        """
        Set the value scaling for this axis. 
        The scaling value 1) multiplies the values displayed along the axis
        and 2) changes the way units are displayed in the label. 
        For example:
            If the axis spans values from -0.1 to 0.1 and has units set to 'V'
            then a scale of 1000 would cause the axis to display values -100 to 100
            and the units would appear as 'mV'
        If scale is None, then it will be determined automatically based on the current 
        range displayed by the axis.
        """
        if scale is None:
            #if self.drawLabel:  ## If there is a label, then we are free to rescale the values 
            if self.label.isVisible():
                d = self.range[1] - self.range[0]
                #pl = 1-int(log10(d))
                #scale = 10 ** pl
                (scale, prefix) = fn.siScale(d / 2.)
                if self.labelUnits == '' and prefix in ['k', 'm']:  ## If we are not showing units, wait until 1e6 before scaling.
                    scale = 1.0
                    prefix = ''
                self.setLabel(unitPrefix=prefix)
            else:
                scale = 1.0
        
        
        if scale != self.scale:
            self.scale = scale
            self.setLabel()
            self.update()
        
    def setRange(self, mn, mx):
        if mn in [np.nan, np.inf, -np.inf] or mx in [np.nan, np.inf, -np.inf]:
            raise Exception("Not setting range to [%s, %s]" % (str(mn), str(mx)))
        self.range = [mn, mx]
        if self.autoScale:
            self.setScale()
        self.update()
        
    def linkToView(self, view):
        if self.orientation in ['right', 'left']:
            if self.linkedView is not None and self.linkedView() is not None:
                #view.sigYRangeChanged.disconnect(self.linkedViewChanged)
                ## should be this instead?
                self.linkedView().sigYRangeChanged.disconnect(self.linkedViewChanged)
            self.linkedView = weakref.ref(view)
            view.sigYRangeChanged.connect(self.linkedViewChanged)
            #signal = QtCore.SIGNAL('yRangeChanged')
        else:
            if self.linkedView is not None and self.linkedView() is not None:
                #view.sigYRangeChanged.disconnect(self.linkedViewChanged)
                ## should be this instead?
                self.linkedView().sigXRangeChanged.disconnect(self.linkedViewChanged)
            self.linkedView = weakref.ref(view)
            view.sigXRangeChanged.connect(self.linkedViewChanged)
            #signal = QtCore.SIGNAL('xRangeChanged')
            
        
    def linkedViewChanged(self, view, newRange):
        self.setRange(*newRange)
        
    def boundingRect(self):
        if self.linkedView is None or self.linkedView() is None or self.grid is False:
            rect = self.mapRectFromParent(self.geometry())
            ## extend rect if ticks go in negative direction
            if self.orientation == 'left':
                rect.setRight(rect.right() - min(0,self.tickLength))
            elif self.orientation == 'right':
                rect.setLeft(rect.left() + min(0,self.tickLength))
            elif self.orientation == 'top':
                rect.setBottom(rect.bottom() - min(0,self.tickLength))
            elif self.orientation == 'bottom':
                rect.setTop(rect.top() + min(0,self.tickLength))
            return rect
        else:
            return self.mapRectFromParent(self.geometry()) | self.mapRectFromScene(self.linkedView().mapRectToScene(self.linkedView().boundingRect()))
        
    def paint(self, p, opt, widget):
        prof = debug.Profiler("AxisItem.paint", disabled=True)
        p.setPen(self.pen)
        
        #bounds = self.boundingRect()
        bounds = self.mapRectFromParent(self.geometry())
        
        if self.linkedView is None or self.linkedView() is None or self.grid is False:
            tbounds = bounds
        else:
            tbounds = self.mapRectFromScene(self.linkedView().mapRectToScene(self.linkedView().boundingRect()))
        
        if self.orientation == 'left':
            span = (bounds.topRight(), bounds.bottomRight())
            tickStart = tbounds.right()
            tickStop = bounds.right()
            tickDir = -1
            axis = 0
        elif self.orientation == 'right':
            span = (bounds.topLeft(), bounds.bottomLeft())
            tickStart = tbounds.left()
            tickStop = bounds.left()
            tickDir = 1
            axis = 0
        elif self.orientation == 'top':
            span = (bounds.bottomLeft(), bounds.bottomRight())
            tickStart = tbounds.bottom()
            tickStop = bounds.bottom()
            tickDir = -1
            axis = 1
        elif self.orientation == 'bottom':
            span = (bounds.topLeft(), bounds.topRight())
            tickStart = tbounds.top()
            tickStop = bounds.top()
            tickDir = 1
            axis = 1

        ## draw long line along axis
        p.drawLine(*span)

        ## determine size of this item in pixels
        points = map(self.mapToDevice, span)
        lengthInPixels = Point(points[1] - points[0]).length()

        ## decide optimal tick spacing in pixels
        pixelSpacing = np.log(lengthInPixels+10) * 2
        optimalTickCount = lengthInPixels / pixelSpacing

        ## Determine optimal tick spacing
        #intervals = [1., 2., 5., 10., 20., 50.]
        #intervals = [1., 2.5, 5., 10., 25., 50.]
        intervals = np.array([0.1, 0.2, 1., 2., 10., 20., 100., 200.])
        dif = abs(self.range[1] - self.range[0])
        if dif == 0.0:
            return
        pw = 10 ** (np.floor(np.log10(dif))-1)
        scaledIntervals = intervals * pw
        scaledTickCounts = dif / scaledIntervals 
        try:
            i1 = np.argwhere(scaledTickCounts < optimalTickCount)[0,0]
        except:
<<<<<<< HEAD
            i1 = 1
            
=======
            print "AxisItem can't determine tick spacing:"
            print "scaledTickCounts", scaledTickCounts
            print "optimalTickCount", optimalTickCount
            print "dif", dif
            print "scaledIntervals", scaledIntervals
            print "intervals", intervals
            print "pw", pw
            print "pixelSpacing", pixelSpacing
            i1 = 1
        
>>>>>>> 935f84bf
        distBetweenIntervals = (optimalTickCount-scaledTickCounts[i1]) / (scaledTickCounts[i1-1]-scaledTickCounts[i1])
        
        #print optimalTickCount, i1, scaledIntervals, distBetweenIntervals
        
        #for i in range(len(intervals)):
            #i1 = i
            #if dif / (pw*intervals[i]) < 10:
                #break
        
        textLevel = 0  ## draw text at this scale level
        
        #print "range: %s   dif: %f   power: %f  interval: %f   spacing: %f" % (str(self.range), dif, pw, intervals[i1], sp)
        
        #print "  start at %f,  %d ticks" % (start, num)
        
        
        if axis == 0:
            xs = -bounds.height() / dif
        else:
            xs = bounds.width() / dif
        
        prof.mark('init')
            
        tickPositions = set() # remembers positions of previously drawn ticks
        ## draw ticks and generate list of texts to draw
        ## (to improve performance, we do not interleave line and text drawing, since this causes unnecessary pipeline switching)
        ## draw three different intervals, long ticks first
        texts = []
        for i in [2,1,0]:
            if i1+i >= len(intervals) or i1+i < 0:
                print "AxisItem.paint error: i1=%d, i=%d, len(intervals)=%d" % (i1, i, len(intervals))
                continue
            ## spacing for this interval
            
            sp = pw*intervals[i1+i]
            
            ## determine starting tick
            start = np.ceil(self.range[0] / sp) * sp
            
            ## determine number of ticks
            num = int(dif / sp) + 1
            
            ## last tick value
            last = start + sp * num
            
            ## Number of decimal places to print
            maxVal = max(abs(start), abs(last))
            places = max(0, 1-int(np.log10(sp*self.scale)))
        
            ## length of tick
            #h = np.clip((self.tickLength*3 / num) - 1., min(0, self.tickLength), max(0, self.tickLength))
            if i == 0:
                h = self.tickLength * distBetweenIntervals / 2.
            else:
                h = self.tickLength*i/2.
                
            ## alpha
            if i == 0:
                #a = min(255, (765. / num) - 1.)
                a = 255 * distBetweenIntervals
            else:
                a = 255
            
            if axis == 0:
                offset = self.range[0] * xs - bounds.height()
            else:
                offset = self.range[0] * xs
            
            for j in range(num):
                v = start + sp * j
                x = (v * xs) - offset
                p1 = [0, 0]
                p2 = [0, 0]
                p1[axis] = tickStart
                p2[axis] = tickStop + h*tickDir
                p1[1-axis] = p2[1-axis] = x
                
                if p1[1-axis] > [bounds.width(), bounds.height()][1-axis]:
                    continue
                if p1[1-axis] < 0:
                    continue
                p.setPen(QtGui.QPen(QtGui.QColor(150, 150, 150, a)))
                # draw tick only if there is none
                tickPos = p1[1-axis]
                if tickPos not in tickPositions:
                    p.drawLine(Point(p1), Point(p2))
                    tickPositions.add(tickPos)
                    if i >= textLevel:
                        if abs(v) < .001 or abs(v) >= 10000:
                            vstr = "%g" % (v * self.scale)
                        else:
                            vstr = ("%%0.%df" % places) % (v * self.scale)
                            
                        textRect = p.boundingRect(QtCore.QRectF(0, 0, 100, 100), QtCore.Qt.AlignCenter, vstr)
                        height = textRect.height()
                        self.textHeight = height
                        if self.orientation == 'left':
                            textFlags = QtCore.Qt.AlignRight|QtCore.Qt.AlignVCenter
                            rect = QtCore.QRectF(tickStop-100, x-(height/2), 99-max(0,self.tickLength), height)
                        elif self.orientation == 'right':
                            textFlags = QtCore.Qt.AlignLeft|QtCore.Qt.AlignVCenter
                            rect = QtCore.QRectF(tickStop+max(0,self.tickLength)+1, x-(height/2), 100-max(0,self.tickLength), height)
                        elif self.orientation == 'top':
                            textFlags = QtCore.Qt.AlignCenter|QtCore.Qt.AlignBottom
                            rect = QtCore.QRectF(x-100, tickStop-max(0,self.tickLength)-height, 200, height)
                        elif self.orientation == 'bottom':
                            textFlags = QtCore.Qt.AlignCenter|QtCore.Qt.AlignTop
                            rect = QtCore.QRectF(x-100, tickStop+max(0,self.tickLength), 200, height)
                        
                        #p.setPen(QtGui.QPen(QtGui.QColor(150, 150, 150, a)))
                        #p.drawText(rect, textFlags, vstr)
                        texts.append((rect, textFlags, vstr, a))
                    
        prof.mark('draw ticks')
        for args in texts:
            p.setPen(QtGui.QPen(QtGui.QColor(150, 150, 150, args[3])))
            p.drawText(*args[:3])
        prof.mark('draw text')
        prof.finish()
        
    def show(self):
        
        if self.orientation in ['left', 'right']:
            self.setWidth()
        else:
            self.setHeight()
        GraphicsWidget.show(self)
        
    def hide(self):
        if self.orientation in ['left', 'right']:
            self.setWidth(0)
        else:
            self.setHeight(0)
        GraphicsWidget.hide(self)

    def wheelEvent(self, ev):
        if self.linkedView is None or self.linkedView() is None: return
        if self.orientation in ['left', 'right']:
            self.linkedView().wheelEvent(ev, axis=1)
        else:
            self.linkedView().wheelEvent(ev, axis=0)
        ev.accept()<|MERGE_RESOLUTION|>--- conflicted
+++ resolved
@@ -300,10 +300,6 @@
         try:
             i1 = np.argwhere(scaledTickCounts < optimalTickCount)[0,0]
         except:
-<<<<<<< HEAD
-            i1 = 1
-            
-=======
             print "AxisItem can't determine tick spacing:"
             print "scaledTickCounts", scaledTickCounts
             print "optimalTickCount", optimalTickCount
@@ -314,7 +310,6 @@
             print "pixelSpacing", pixelSpacing
             i1 = 1
         
->>>>>>> 935f84bf
         distBetweenIntervals = (optimalTickCount-scaledTickCounts[i1]) / (scaledTickCounts[i1-1]-scaledTickCounts[i1])
         
         #print optimalTickCount, i1, scaledIntervals, distBetweenIntervals
