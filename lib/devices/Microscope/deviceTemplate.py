--- conflicted
+++ resolved
@@ -1,69 +1,3 @@
-<<<<<<< HEAD
-# -*- coding: utf-8 -*-
-
-# Form implementation generated from reading ui file '.\lib\devices\Microscope\deviceTemplate.ui'
-#
-# Created: Tue Jul 17 18:29:57 2012
-#      by: PyQt4 UI code generator 4.9
-#
-# WARNING! All changes made in this file will be lost!
-
-from PyQt4 import QtCore, QtGui
-
-try:
-    _fromUtf8 = QtCore.QString.fromUtf8
-except AttributeError:
-    _fromUtf8 = lambda s: s
-
-class Ui_Form(object):
-    def setupUi(self, Form):
-        Form.setObjectName(_fromUtf8("Form"))
-        Form.resize(415, 206)
-        self.gridLayout = QtGui.QGridLayout(Form)
-        self.gridLayout.setMargin(3)
-        self.gridLayout.setHorizontalSpacing(8)
-        self.gridLayout.setVerticalSpacing(0)
-        self.gridLayout.setObjectName(_fromUtf8("gridLayout"))
-        self.label_2 = QtGui.QLabel(Form)
-        self.label_2.setObjectName(_fromUtf8("label_2"))
-        self.gridLayout.addWidget(self.label_2, 0, 0, 1, 1)
-        spacerItem = QtGui.QSpacerItem(40, 20, QtGui.QSizePolicy.Expanding, QtGui.QSizePolicy.Minimum)
-        self.gridLayout.addItem(spacerItem, 0, 3, 1, 1)
-        spacerItem1 = QtGui.QSpacerItem(20, 40, QtGui.QSizePolicy.Minimum, QtGui.QSizePolicy.Expanding)
-        self.gridLayout.addItem(spacerItem1, 1, 0, 1, 1)
-        self.objectiveLayout = QtGui.QGridLayout()
-        self.objectiveLayout.setSpacing(4)
-        self.objectiveLayout.setObjectName(_fromUtf8("objectiveLayout"))
-        self.widget = QtGui.QWidget(Form)
-        self.widget.setMinimumSize(QtCore.QSize(20, 0))
-        self.widget.setObjectName(_fromUtf8("widget"))
-        self.objectiveLayout.addWidget(self.widget, 0, 0, 1, 1)
-        self.widget_5 = QtGui.QWidget(Form)
-        self.widget_5.setMinimumSize(QtCore.QSize(20, 0))
-        self.widget_5.setObjectName(_fromUtf8("widget_5"))
-        self.objectiveLayout.addWidget(self.widget_5, 0, 1, 1, 1)
-        self.label_3 = QtGui.QLabel(Form)
-        self.label_3.setObjectName(_fromUtf8("label_3"))
-        self.objectiveLayout.addWidget(self.label_3, 0, 2, 1, 1)
-        self.label_4 = QtGui.QLabel(Form)
-        self.label_4.setObjectName(_fromUtf8("label_4"))
-        self.objectiveLayout.addWidget(self.label_4, 0, 3, 1, 1)
-        self.label_5 = QtGui.QLabel(Form)
-        self.label_5.setObjectName(_fromUtf8("label_5"))
-        self.objectiveLayout.addWidget(self.label_5, 0, 4, 1, 1)
-        self.gridLayout.addLayout(self.objectiveLayout, 0, 1, 1, 2)
-
-        self.retranslateUi(Form)
-        QtCore.QMetaObject.connectSlotsByName(Form)
-
-    def retranslateUi(self, Form):
-        Form.setWindowTitle(QtGui.QApplication.translate("Form", "Form", None, QtGui.QApplication.UnicodeUTF8))
-        self.label_2.setText(QtGui.QApplication.translate("Form", "Objective:", None, QtGui.QApplication.UnicodeUTF8))
-        self.label_3.setText(QtGui.QApplication.translate("Form", "X", None, QtGui.QApplication.UnicodeUTF8))
-        self.label_4.setText(QtGui.QApplication.translate("Form", "Y", None, QtGui.QApplication.UnicodeUTF8))
-        self.label_5.setText(QtGui.QApplication.translate("Form", "Scale", None, QtGui.QApplication.UnicodeUTF8))
-
-=======
 # -*- coding: utf-8 -*-
 
 # Form implementation generated from reading ui file './lib/devices/Microscope/deviceTemplate.ui'
@@ -127,4 +61,3 @@
         self.label_3.setText(QtGui.QApplication.translate("Form", "X", None, QtGui.QApplication.UnicodeUTF8))
         self.label_4.setText(QtGui.QApplication.translate("Form", "Y", None, QtGui.QApplication.UnicodeUTF8))
         self.label_5.setText(QtGui.QApplication.translate("Form", "Scale", None, QtGui.QApplication.UnicodeUTF8))
->>>>>>> 51f5cf46
