--- conflicted
+++ resolved
@@ -1,629 +1,624 @@
-#!/usr/bin/env python
-# -*- coding: utf-8 -*-
-from __future__ import with_statement
-from lib.devices.DAQGeneric import DAQGeneric, DAQGenericTask, DAQGenericProtoGui
-from Mutex import Mutex, MutexLocker
-#from lib.devices.Device import *
-from PyQt4 import QtCore, QtGui
-import time
-import numpy as np
-from pyqtgraph.WidgetGroup import WidgetGroup
-from collections import OrderedDict
-from debug import printExc
-from devTemplate import *
-import subprocess, pickle, os
-
-ivModes = {'i=0':'ic', 'vc':'vc', 'ic':'ic'}
-modeNames = ['vc', 'i=0', 'ic']
-#modeAliases = {'ic': 'I-Clamp', 'i=0': 'I=0', 'vc': 'V-Clamp'}
-
-import multiprocessing as m
-
-class NeuronProc(m.Process):
-    def __init__(self):
-        self.pipe = m.Pipe()
-        m.Process.__init__(self)
-        self.daemon = True
-        
-    def send(self, data):
-        self.pipe[0].send(data)
-        
-    def recv(self):
-        return self.pipe[0].recv()
-        
-    def run(self):
-        import neuronSim as nrn
-        while True:
-            cmd = self.pipe[1].recv()
-            if cmd is None:
-                break
-            try:
-                result = nrn.run(cmd)
-                self.pipe[1].send(result)
-            except:
-                import sys
-                ex = sys.exc_info()
-                sys.excepthook(*ex)
-                #self.pipe[1].send(ex)
-                #print "sim: exception"
-                self.pipe[1].send(None)
-
-
-class MockClamp(DAQGeneric):
-    
-    #sigShowModeDialog = QtCore.Signal(object)
-    #sigHideModeDialog = QtCore.Signal()
-    #sigHoldingChanged = QtCore.Signal(object)  ## provided by DAQGeneric
-    sigModeChanged = QtCore.Signal(object)
-
-    def __init__(self, dm, config, name):
-
-        # Generate config to use for DAQ 
-        daqConfig = {}
-        self.devLock = Mutex(Mutex.Recursive)
-        
-        #if 'ScaledSignal' in config:
-            #daqConfig['primary'] = {'type': 'ai', 'channel': config['ScaledSignal']}
-        #if 'Command' in config:
-            #daqConfig['command'] = {'type': 'ao', 'channel': config['Command']}
-            
-        
-        daqConfig = {
-            'command': config['Command'],
-            'primary': config['ScaledSignal'],
-        }
-            
-            
-        ## Note that both of these channels can be present, but we will only ever record from one at a time.
-        ## Usually, we'll record from "I OUTPUT" in current clamp and "10 Vm OUTPUT" in voltage clamp.
-        #self.hasSecondaryChannel = True
-        #if 'SecondaryVCSignal' in config: 
-            #daqConfig['secondary'] = {'type': 'ai', 'channel': config['SecondaryVCSignal']}
-        #elif 'SecondaryICSignal' in config:
-            #daqConfig['secondary'] = {'type': 'ai', 'channel': config['SecondaryICSignal']}
-        #else:
-            #self.hasSecondaryChannel = False
-            
-        self.holding = {
-            'vc': config.get('vcHolding', -0.05),
-            'ic': config.get('icHolding', 0.0)
-        }
-        
-        self.mode = 'i=0'
-        
-        self.config = config
-        
-        DAQGeneric.__init__(self, dm, daqConfig, name)
-        
-        #self.modeLock = Mutex(Mutex.Recursive)
-        #self.mdCanceled = False
-        
-        #self.modeDialog = QtGui.QMessageBox()
-        #self.modeDialog.hide()
-        #self.modeDialog.setModal(False)
-        #self.modeDialog.setWindowTitle("Mode Switch Request")
-        #self.modeDialog.addButton(self.modeDialog.Cancel)
-        ##QtCore.QObject.connect(self.modeDialog, QtCore.SIGNAL('buttonClicked(QAbstractButton*)'), self.modeDialogClicked)
-        #self.modeDialog.buttonClicked.connect(self.modeDialogClicked)
-        
-        #QtCore.QObject.connect(self, QtCore.SIGNAL('showModeDialog'), self.showModeDialog)
-        #QtCore.QObject.connect(self, QtCore.SIGNAL('hideModeDialog'), self.hideModeDialog)
-        #self.sigShowModeDialog.connect(self.showModeDialog)
-        #self.sigHideModeDialog.connect(self.hideModeDialog)
-        
-        
-        
-        try:
-            self.setHolding()
-        except:
-            printExc("Error while setting holding value:")
-            
-        self.process = NeuronProc()
-        self.process.start()
-        
-        #self.process = subprocess.Popen(
-            #('python', os.path.join(modPath,'neuronSim.py')), 
-            #bufsize=4096, 
-            #stdin=subprocess.PIPE, 
-            #stdout=subprocess.PIPE, 
-            #stderr=subprocess.PIPE
-        #) 
-            
-        dm.declareInterface(name, ['clamp'], self)
-
-    def createTask(self, cmd):
-        return MockClampTask(self, cmd)
-        
-    def protocolInterface(self, prot):
-        return MockClampProtoGui(self, prot)
-        
-    def deviceInterface(self, win):
-        return MockClampDevGui(self)
-        
-        
-    def setHolding(self, mode=None, value=None, force=False):
-        #print "setHolding", mode, value
-        global ivModes
-        with self.devLock:
-            currentMode = self.getMode()
-            if mode is None:
-                mode = currentMode
-            ivMode = ivModes[mode]  ## determine vc/ic
-                
-            if value is None:
-                value = self.holding[ivMode]
-            else:
-                self.holding[ivMode] = value
-            
-            if ivMode == ivModes[currentMode] or force:
-                #gain = self.getCmdGain(mode)
-                ## override the scale since getChanScale won't necessarily give the correct value
-                ## (we may be about to switch modes)
-                #DAQGeneric.setChanHolding(self, 'command', value, scale=gain)
-                pass
-            #self.emit(QtCore.SIGNAL('holdingChanged'), self.holding.copy())
-            self.sigHoldingChanged.emit('primary', self.holding.copy())
-            
-    def setChanHolding(self, chan, value=None):
-        if chan == 'command':
-            self.setHolding(value=value)
-        else:
-            DAQGeneric.setChanHolding(self, chan, value)
-
-    def getChanHolding(self, chan):
-        if chan == 'command':
-            return self.getHolding()
-        else:
-            return DAQGeneric.getChanHolding(self, chan)
-            
-    def getHolding(self, mode=None):
-        global ivModes
-        with self.devLock:
-            if mode is None:
-                mode = self.getMode()
-            ivMode = ivModes[mode]  ## determine vc/ic
-            return self.holding[ivMode]
-        
-    def listModes(self):
-        global modeNames
-        return modeNames
-        
-    def setMode(self, mode):
-        """Set the mode of the AxoPatch (by requesting user intervention). Takes care of switching holding levels in I=0 mode if needed."""
-        #global modeAliases
-        startMode = self.getMode()
-        #if mode in modeAliases:
-            #mode = modeAliases[mode]
-        if startMode == mode:
-            return
-        
-        startIvMode = ivModes[startMode]
-        ivMode = ivModes[mode]
-        if (startIvMode == 'vc' and ivMode == 'ic') or (startIvMode == 'ic' and ivMode == 'vc'):
-            ## switch to I=0 first
-            #self.requestModeSwitch('I=0')
-            self.mode = 'i=0'
-            
-        self.setHolding(ivMode, force=True)  ## we're in I=0 mode now, so it's ok to force the holding value.
-        
-        ### TODO:
-        ### If mode switches back the wrong direction, we need to reset the holding value and cancel.
-        #self.requestModeSwitch(mode) 
-        self.mode = ivMode
-        self.sigModeChanged.emit(self.mode)
-        
-    def getMode(self):
-        return self.mode
-        ##print "getMode"
-        #with self.devLock:
-            ##print "  got lock"
-            #global mode_tel, modeNames
-            #m = self.readChannel('ModeChannel')
-            ##print "  read value"
-            #if m is None:
-                #return None
-            #mode = modeNames[np.argmin(np.abs(mode_tel-m))]
-            #return mode
-    
-    #def getLPF(self):
-        #with self.devLock:
-            #global lpf_tel, lpf_freq
-            #f = self.readChannel('LPFChannel')
-            #if f is None:
-                #return None
-            #return lpf_freq[np.argmin(np.abs(lpf_tel-f))]
-        
-    #def getGain(self):
-        #with self.devLock:
-            #global gain_tel, gain_vm, gain_im, ivModes
-            #mode = self.getMode()
-            #if mode is None:
-                #return None
-            #g = self.readChannel('GainChannel')
-            #if g is None:
-                #return None
-            #if ivModes[mode] == 'vc':
-                #return gain_vm[np.argmin(np.abs(gain_tel-g))]
-            #else:
-                #return gain_im[np.argmin(np.abs(gain_tel-g))]
-        
-    #def getCmdGain(self, mode=None):
-        #with self.devLock:
-            #if mode is None:
-                #mode = self.getMode()
-            #ivMode = ivModes[mode]
-            #if ivMode == 'vc':
-                #return 50.0 # in VC mode, sensitivity is 20mV/V; scale is 1/20e-3 = 50
-            #else:
-                #return 5e8 # in IC mode, sensitivity is 2nA/V; scale is 1/2e-9 = 5e8
-        
-    #def getChanScale(self, chan):
-        #if chan == 'command':
-            #return self.getCmdGain()
-        #elif chan == 'primary':
-            #return self.getGain()
-        #else:
-            #return DAQGeneric.getChanScale(self, chan)
-            ##raise Exception("No scale for channel %s" % chan)
-        
-    def getChanUnits(self, chan):
-        global ivModes
-        iv = ivModes[self.getMode()]
-        if iv == 'vc':
-            units = ['V', 'A']
-        else:
-            units = ['A', 'V']
-            
-        if chan == 'command':
-            return units[0]
-        elif chan == 'secondary':
-            return units[0]
-        elif chan == 'primary':
-            return units[1]
-        
-    def readChannel(self, ch):
-        pass
-        #if ch in self.config:
-            #chOpts = self.config[ch]
-            #dev = chOpts[0]
-            #chan = chOpts[1]
-            #if len(chOpts) > 2:
-                #mode = chOpts[2]
-            #else:
-                #mode = None
-            #dev = self.dm.getDevice(dev)
-            #return dev.getChannelValue(chan, mode)
-        #else:
-            #return None
-        
-    #def reconfigureSecondaryChannel(self, mode):
-        ### Secondary channel changes depending on which mode we're in.
-        #if ivModes[mode] == 'vc':
-            #if 'SecondaryVCSignal' in self.config:
-                #self.reconfigureChannel('secondary', self.config['SecondaryVCSignal'])
-        #else:
-            #if 'SecondaryICSignal' in self.config:
-                #self.reconfigureChannel('secondary', self.config['SecondaryICSignal'])
-        
-    def restartNeuron(self):
-        self.process.send(None)
-        self.process = NeuronProc()
-        self.process.start()
-        
-    def quit(self):
-        self.process.send(None)
-        DAQGeneric.quit(self)
-        
-class MockClampTask(DAQGenericTask):
-    def __init__(self, dev, cmd):
-        ## make a few changes for compatibility with multiclamp        
-        #print "task:"
-        #print cmd
-        if 'daqProtocol' not in cmd:
-            cmd['daqProtocol'] = {}
-            
-        daqP = cmd['daqProtocol']
-            
-        if 'command' in cmd:
-            if 'holding' in cmd:
-                daqP['command'] = {'command': cmd['command'], 'holding': cmd['holding']}
-            else:
-                daqP['command'] = {'command': cmd['command']}
-        #else:
-            #daqP['command'] = {'command': None}
-        daqP['command']['lowLevelConf'] = {'mockFunc': self.write}
-        ### Make sure we're recording from the correct secondary channel
-        #if dev.hasSecondaryChannel:
-            #if 'mode' in cmd:
-                #mode = cmd['mode']
-            #else:
-                #mode = dev.getMode()
-            #dev.reconfigureSecondaryChannel(mode)
-            #cmd['daqProtocol']['secondary'] = {'record': True}
-        
-        
-        cmd['daqProtocol']['primary'] = {'record': True, 'lowLevelConf': {'mockFunc': self.read}}
-        DAQGenericTask.__init__(self, dev, cmd['daqProtocol'])
-        
-        #print cmd
-        
-        self.cmd = cmd
-
-        modPath = os.path.abspath(os.path.split(__file__)[0])
-        
-
-    def configure(self, tasks, startOrder):
-        ### Record initial state or set initial value
-        ##if 'holding' in self.cmd:
-        ##    self.dev.setHolding(self.cmd['mode'], self.cmd['holding'])
-        if 'mode' in self.cmd:
-            self.dev.setMode(self.cmd['mode'])
-        self.ampState = {'mode': self.dev.getMode()}
-        
-        ### Do not configure daq until mode is set. Otherwise, holding values may be incorrect.
-        DAQGenericTask.configure(self, tasks, startOrder)
-
-    def read(self):
-        #print "read"
-        #d = pickle.loads(self.process.stdout.read())
-        #print "read done"
-        #return d
-        
-        result = self.dev.process.recv()
-        #if isinstance(result, Exception):
-            #raise result
-        #print result, isinstance(result, Exception), result.__class__.__bases__, result.__class__.__bases__[0].__bases__
-        return result
-
-    def write(self, data, dt):
-        #print "write"
-        self.dev.process.send({'data': data, 'dt': dt, 'mode': self.cmd['mode']})
-        #self.process.stdin.write(data)
-        #self.process.stdin.close()
-        #print "write done"
-        
-
-    #def getChanScale(self, chan):
-        #if chan == 'primary':
-            #return self.ampState['gain']
-        #elif chan == 'command':
-            #return self.dev.getCmdGain(self.ampState['mode'])
-        #elif chan == 'secondary':
-            #return self.dev.getChanScale('secondary')
-        #else:
-            #raise Exception("No scale for channel %s" % chan)
-
-    #def start(self):
-        #data = pickle.dumps(self.daqTasks['command']['data'])
-        #self.process.stdin.write(data)
-        #self.process.stdin.close()
-    
-        
-    def isDone(self):
-        ## check on neuron process
-        #return self.process.poll() is not None
-        return True
-        
-    def stop(self, abort=False):
-        #if not self.isDone():
-            #if abort:
-                #self.process.kill()
-            #else:
-                #self.process.wait()
-        #self.getResult()
-        DAQGenericTask.stop(self, abort)
-        #self.process.wait()
-        
-        ## store result locally
-        
-    #def getChannelData(self, ch):
-        #if ch == 'command':
-            #return pickle.loads(self.process.stdout.read())
-
-    #def storeResult(self, dirHandle):
-        ##DAQGenericTask.storeResult(self, dirHandle)
-        ##dirHandle.setInfo(self.ampState)
-        #result = self.getResult()
-        #result._info[-1]['ClampState'] = self.ampState
-        #dirHandle.writeFile(result, self.dev.name)
-        
-
-    
-class MockClampProtoGui(DAQGenericProtoGui):
-    def __init__(self, dev, prot):
-        DAQGenericProtoGui.__init__(self, dev, prot, ownUi=False)
-        
-        self.layout = QtGui.QGridLayout()
-        self.layout.setContentsMargins(0,0,0,0)
-        self.setLayout(self.layout)
-        
-        self.splitter1 = QtGui.QSplitter()
-        self.splitter1.setOrientation(QtCore.Qt.Horizontal)
-        self.layout.addWidget(self.splitter1)
-        
-        self.splitter2 = QtGui.QSplitter()
-        self.splitter2.setOrientation(QtCore.Qt.Vertical)
-        self.modeCombo = QtGui.QComboBox()
-        self.splitter2.addWidget(self.modeCombo)
-        self.modeCombo.addItems(self.dev.listModes())
-        
-        self.splitter3 = QtGui.QSplitter()
-        self.splitter3.setOrientation(QtCore.Qt.Vertical)
-        
-        (w1, p1) = self.createChannelWidget('primary')
-        (w2, p2) = self.createChannelWidget('command')
-        
-        self.cmdWidget = w2
-        self.inputWidget = w1
-        self.cmdPlot = p2
-        self.inputPlot = p1
-        self.cmdWidget.setMeta('x', siPrefix=True, suffix='s', dec=True)
-        self.cmdWidget.setMeta('y', siPrefix=True, dec=True)
-        
-        self.splitter1.addWidget(self.splitter2)
-        self.splitter1.addWidget(self.splitter3)
-        self.splitter2.addWidget(w1)
-        self.splitter2.addWidget(w2)
-        self.splitter3.addWidget(p1)
-        self.splitter3.addWidget(p2)
-        
-        self.stateGroup = WidgetGroup([
-            (self.splitter1, 'splitter1'),
-            (self.splitter2, 'splitter2'),
-            (self.splitter3, 'splitter3'),
-        ])
-        
-        self.modeCombo.currentIndexChanged.connect(self.modeChanged)
-        self.modeChanged()
-        
-        
-    def saveState(self):
-        """Return a dictionary representing the current state of the widget."""
-        state = {}
-        state['daqState'] = DAQGenericProtoGui.saveState(self)
-        state['mode'] = self.getMode()
-        #state['holdingEnabled'] = self.ctrl.holdingCheck.isChecked()
-        #state['holding'] = self.ctrl.holdingSpin.value()
-        return state
-        
-        
-    def restoreState(self, state):
-        """Restore the state of the widget from a dictionary previously generated using saveState"""
-        #print 'state: ', state
-        #print 'DaqGeneric : ', dir(DAQGenericProtoGui)
-        if 'mode' in state:
-            self.modeCombo.setCurrentIndex(self.modeCombo.findText(state['mode']))
-        #self.ctrl.holdingCheck.setChecked(state['holdingEnabled'])
-        #if state['holdingEnabled']:
-        #    self.ctrl.holdingSpin.setValue(state['holding'])
-        if 'daqState' in state:
-            return DAQGenericProtoGui.restoreState(self, state['daqState'])
-        else:
-            return None
-            
-    def generateProtocol(self, params=None):
-        daqProto = DAQGenericProtoGui.generateProtocol(self, params)
-        
-        proto = {
-            'mode': self.getMode(),
-            'daqProtocol': daqProto
-        }
-        
-            
-        return proto
-        
-        
-    def modeChanged(self):
-        global ivModes
-        ivm = ivModes[self.getMode()]
-        w = self.cmdWidget
-        
-        if ivm == 'vc':
-            scale = 1e-3
-            cmdUnits = 'V'
-            inpUnits = 'A'
-        else:
-            scale = 1e-12
-            cmdUnits = 'A'
-            inpUnits = 'V'
-            
-        self.inputWidget.setUnits(inpUnits)
-        self.cmdWidget.setUnits(cmdUnits)
-        self.cmdWidget.setMeta('y', minStep=scale, step=scale*10, value=0.)
-        self.inputPlot.setLabel('left', units=inpUnits)
-        self.cmdPlot.setLabel('left', units=cmdUnits)
-        #w.setScale(scale)
-<<<<<<< HEAD
-        for s in w.getSpins():
-            s.setOpts(minStep=scale)
-=======
-        #for s in w.getSpins():
-            #s.setOpts(minStep=scale)
->>>>>>> f0968d35
-                
-        self.cmdWidget.updateHolding()
-    
-    def getMode(self):
-        return str(self.modeCombo.currentText())
-
-    def getChanHolding(self, chan):
-        if chan == 'command':
-            return self.dev.getHolding(self.getMode())
-        else:
-            raise Exception("Can't get holding value for channel %s" % chan)
-            
-
-        
-class MockClampDevGui(QtGui.QWidget):
-    def __init__(self, dev):
-        QtGui.QWidget.__init__(self)
-        self.dev = dev
-        self.ui = Ui_MockClampDevGui()
-        self.ui.setupUi(self)
-        self.ui.vcHoldingSpin.setOpts(step=1, minStep=1e-3, dec=True, suffix='V', siPrefix=True)
-        self.ui.icHoldingSpin.setOpts(step=1, minStep=1e-12, dec=True, suffix='A', siPrefix=True)
-        #self.ui.modeCombo.currentIndexChanged.connect(self.modeComboChanged)
-        self.modeRadios = {
-            'vc': self.ui.vcModeRadio,
-            'ic': self.ui.icModeRadio,
-            'i=0': self.ui.i0ModeRadio,
-        }
-        self.updateStatus()
-            
-        for v in self.modeRadios.itervalues():
-            v.toggled.connect(self.modeRadioChanged)
-        self.ui.vcHoldingSpin.valueChanged.connect(self.vcHoldingChanged)
-        self.ui.icHoldingSpin.valueChanged.connect(self.icHoldingChanged)
-        self.dev.sigHoldingChanged.connect(self.devHoldingChanged)
-        self.dev.sigModeChanged.connect(self.devModeChanged)
-        
-    def updateStatus(self):
-        global modeNames
-        mode = self.dev.getMode()
-        if mode is None:
-            return
-        vcHold = self.dev.getHolding('vc')
-        icHold = self.dev.getHolding('ic')
-        self.modeRadios[mode].setChecked(True)
-        #self.ui.modeCombo.setCurrentIndex(self.ui.modeCombo.findText(mode))
-        self.ui.vcHoldingSpin.setValue(vcHold)
-        self.ui.icHoldingSpin.setValue(icHold)
-
-    def devHoldingChanged(self, chan, hval):
-        if isinstance(hval, dict):
-            self.ui.vcHoldingSpin.blockSignals(True)
-            self.ui.icHoldingSpin.blockSignals(True)
-            self.ui.vcHoldingSpin.setValue(hval['vc'])
-            self.ui.icHoldingSpin.setValue(hval['ic'])
-            self.ui.vcHoldingSpin.blockSignals(False)
-            self.ui.icHoldingSpin.blockSignals(False)
-            
-    def devModeChanged(self, mode):
-        for r in self.modeRadios.itervalues():
-            r.blockSignals(True)
-        #self.ui.modeCombo.blockSignals(True)
-        #self.ui.modeCombo.setCurrentIndex(self.ui.modeCombo.findText(mode))
-        self.modeRadios[mode].setChecked(True)
-        #self.ui.modeCombo.blockSignals(False)
-        for r in self.modeRadios.itervalues():
-            r.blockSignals(False)
-        
-    def vcHoldingChanged(self):
-        self.dev.setHolding('vc', self.ui.vcHoldingSpin.value())
-        
-    def icHoldingChanged(self):
-        self.dev.setHolding('ic', self.ui.icHoldingSpin.value())
-        
-    def modeRadioChanged(self, m):
-        try:
-            if not m:
-                return
-            for mode, r in self.modeRadios.iteritems():
-                if r.isChecked():
-                    self.dev.setMode(mode)
-        except CancelException:
-            self.updateStatus()
-        
-        
-#class CancelException(Exception):
-    #pass
+#!/usr/bin/env python
+# -*- coding: utf-8 -*-
+from __future__ import with_statement
+from lib.devices.DAQGeneric import DAQGeneric, DAQGenericTask, DAQGenericProtoGui
+from Mutex import Mutex, MutexLocker
+#from lib.devices.Device import *
+from PyQt4 import QtCore, QtGui
+import time
+import numpy as np
+from pyqtgraph.WidgetGroup import WidgetGroup
+from collections import OrderedDict
+from debug import printExc
+from devTemplate import *
+import subprocess, pickle, os
+
+ivModes = {'i=0':'ic', 'vc':'vc', 'ic':'ic'}
+modeNames = ['vc', 'i=0', 'ic']
+#modeAliases = {'ic': 'I-Clamp', 'i=0': 'I=0', 'vc': 'V-Clamp'}
+
+import multiprocessing as m
+
+class NeuronProc(m.Process):
+    def __init__(self):
+        self.pipe = m.Pipe()
+        m.Process.__init__(self)
+        self.daemon = True
+        
+    def send(self, data):
+        self.pipe[0].send(data)
+        
+    def recv(self):
+        return self.pipe[0].recv()
+        
+    def run(self):
+        import neuronSim as nrn
+        while True:
+            cmd = self.pipe[1].recv()
+            if cmd is None:
+                break
+            try:
+                result = nrn.run(cmd)
+                self.pipe[1].send(result)
+            except:
+                import sys
+                ex = sys.exc_info()
+                sys.excepthook(*ex)
+                #self.pipe[1].send(ex)
+                #print "sim: exception"
+                self.pipe[1].send(None)
+
+
+class MockClamp(DAQGeneric):
+    
+    #sigShowModeDialog = QtCore.Signal(object)
+    #sigHideModeDialog = QtCore.Signal()
+    #sigHoldingChanged = QtCore.Signal(object)  ## provided by DAQGeneric
+    sigModeChanged = QtCore.Signal(object)
+
+    def __init__(self, dm, config, name):
+
+        # Generate config to use for DAQ 
+        daqConfig = {}
+        self.devLock = Mutex(Mutex.Recursive)
+        
+        #if 'ScaledSignal' in config:
+            #daqConfig['primary'] = {'type': 'ai', 'channel': config['ScaledSignal']}
+        #if 'Command' in config:
+            #daqConfig['command'] = {'type': 'ao', 'channel': config['Command']}
+            
+        
+        daqConfig = {
+            'command': config['Command'],
+            'primary': config['ScaledSignal'],
+        }
+            
+            
+        ## Note that both of these channels can be present, but we will only ever record from one at a time.
+        ## Usually, we'll record from "I OUTPUT" in current clamp and "10 Vm OUTPUT" in voltage clamp.
+        #self.hasSecondaryChannel = True
+        #if 'SecondaryVCSignal' in config: 
+            #daqConfig['secondary'] = {'type': 'ai', 'channel': config['SecondaryVCSignal']}
+        #elif 'SecondaryICSignal' in config:
+            #daqConfig['secondary'] = {'type': 'ai', 'channel': config['SecondaryICSignal']}
+        #else:
+            #self.hasSecondaryChannel = False
+            
+        self.holding = {
+            'vc': config.get('vcHolding', -0.05),
+            'ic': config.get('icHolding', 0.0)
+        }
+        
+        self.mode = 'i=0'
+        
+        self.config = config
+        
+        DAQGeneric.__init__(self, dm, daqConfig, name)
+        
+        #self.modeLock = Mutex(Mutex.Recursive)
+        #self.mdCanceled = False
+        
+        #self.modeDialog = QtGui.QMessageBox()
+        #self.modeDialog.hide()
+        #self.modeDialog.setModal(False)
+        #self.modeDialog.setWindowTitle("Mode Switch Request")
+        #self.modeDialog.addButton(self.modeDialog.Cancel)
+        ##QtCore.QObject.connect(self.modeDialog, QtCore.SIGNAL('buttonClicked(QAbstractButton*)'), self.modeDialogClicked)
+        #self.modeDialog.buttonClicked.connect(self.modeDialogClicked)
+        
+        #QtCore.QObject.connect(self, QtCore.SIGNAL('showModeDialog'), self.showModeDialog)
+        #QtCore.QObject.connect(self, QtCore.SIGNAL('hideModeDialog'), self.hideModeDialog)
+        #self.sigShowModeDialog.connect(self.showModeDialog)
+        #self.sigHideModeDialog.connect(self.hideModeDialog)
+        
+        
+        
+        try:
+            self.setHolding()
+        except:
+            printExc("Error while setting holding value:")
+            
+        self.process = NeuronProc()
+        self.process.start()
+        
+        #self.process = subprocess.Popen(
+            #('python', os.path.join(modPath,'neuronSim.py')), 
+            #bufsize=4096, 
+            #stdin=subprocess.PIPE, 
+            #stdout=subprocess.PIPE, 
+            #stderr=subprocess.PIPE
+        #) 
+            
+        dm.declareInterface(name, ['clamp'], self)
+
+    def createTask(self, cmd):
+        return MockClampTask(self, cmd)
+        
+    def protocolInterface(self, prot):
+        return MockClampProtoGui(self, prot)
+        
+    def deviceInterface(self, win):
+        return MockClampDevGui(self)
+        
+        
+    def setHolding(self, mode=None, value=None, force=False):
+        #print "setHolding", mode, value
+        global ivModes
+        with self.devLock:
+            currentMode = self.getMode()
+            if mode is None:
+                mode = currentMode
+            ivMode = ivModes[mode]  ## determine vc/ic
+                
+            if value is None:
+                value = self.holding[ivMode]
+            else:
+                self.holding[ivMode] = value
+            
+            if ivMode == ivModes[currentMode] or force:
+                #gain = self.getCmdGain(mode)
+                ## override the scale since getChanScale won't necessarily give the correct value
+                ## (we may be about to switch modes)
+                #DAQGeneric.setChanHolding(self, 'command', value, scale=gain)
+                pass
+            #self.emit(QtCore.SIGNAL('holdingChanged'), self.holding.copy())
+            self.sigHoldingChanged.emit('primary', self.holding.copy())
+            
+    def setChanHolding(self, chan, value=None):
+        if chan == 'command':
+            self.setHolding(value=value)
+        else:
+            DAQGeneric.setChanHolding(self, chan, value)
+
+    def getChanHolding(self, chan):
+        if chan == 'command':
+            return self.getHolding()
+        else:
+            return DAQGeneric.getChanHolding(self, chan)
+            
+    def getHolding(self, mode=None):
+        global ivModes
+        with self.devLock:
+            if mode is None:
+                mode = self.getMode()
+            ivMode = ivModes[mode]  ## determine vc/ic
+            return self.holding[ivMode]
+        
+    def listModes(self):
+        global modeNames
+        return modeNames
+        
+    def setMode(self, mode):
+        """Set the mode of the AxoPatch (by requesting user intervention). Takes care of switching holding levels in I=0 mode if needed."""
+        #global modeAliases
+        startMode = self.getMode()
+        #if mode in modeAliases:
+            #mode = modeAliases[mode]
+        if startMode == mode:
+            return
+        
+        startIvMode = ivModes[startMode]
+        ivMode = ivModes[mode]
+        if (startIvMode == 'vc' and ivMode == 'ic') or (startIvMode == 'ic' and ivMode == 'vc'):
+            ## switch to I=0 first
+            #self.requestModeSwitch('I=0')
+            self.mode = 'i=0'
+            
+        self.setHolding(ivMode, force=True)  ## we're in I=0 mode now, so it's ok to force the holding value.
+        
+        ### TODO:
+        ### If mode switches back the wrong direction, we need to reset the holding value and cancel.
+        #self.requestModeSwitch(mode) 
+        self.mode = ivMode
+        self.sigModeChanged.emit(self.mode)
+        
+    def getMode(self):
+        return self.mode
+        ##print "getMode"
+        #with self.devLock:
+            ##print "  got lock"
+            #global mode_tel, modeNames
+            #m = self.readChannel('ModeChannel')
+            ##print "  read value"
+            #if m is None:
+                #return None
+            #mode = modeNames[np.argmin(np.abs(mode_tel-m))]
+            #return mode
+    
+    #def getLPF(self):
+        #with self.devLock:
+            #global lpf_tel, lpf_freq
+            #f = self.readChannel('LPFChannel')
+            #if f is None:
+                #return None
+            #return lpf_freq[np.argmin(np.abs(lpf_tel-f))]
+        
+    #def getGain(self):
+        #with self.devLock:
+            #global gain_tel, gain_vm, gain_im, ivModes
+            #mode = self.getMode()
+            #if mode is None:
+                #return None
+            #g = self.readChannel('GainChannel')
+            #if g is None:
+                #return None
+            #if ivModes[mode] == 'vc':
+                #return gain_vm[np.argmin(np.abs(gain_tel-g))]
+            #else:
+                #return gain_im[np.argmin(np.abs(gain_tel-g))]
+        
+    #def getCmdGain(self, mode=None):
+        #with self.devLock:
+            #if mode is None:
+                #mode = self.getMode()
+            #ivMode = ivModes[mode]
+            #if ivMode == 'vc':
+                #return 50.0 # in VC mode, sensitivity is 20mV/V; scale is 1/20e-3 = 50
+            #else:
+                #return 5e8 # in IC mode, sensitivity is 2nA/V; scale is 1/2e-9 = 5e8
+        
+    #def getChanScale(self, chan):
+        #if chan == 'command':
+            #return self.getCmdGain()
+        #elif chan == 'primary':
+            #return self.getGain()
+        #else:
+            #return DAQGeneric.getChanScale(self, chan)
+            ##raise Exception("No scale for channel %s" % chan)
+        
+    def getChanUnits(self, chan):
+        global ivModes
+        iv = ivModes[self.getMode()]
+        if iv == 'vc':
+            units = ['V', 'A']
+        else:
+            units = ['A', 'V']
+            
+        if chan == 'command':
+            return units[0]
+        elif chan == 'secondary':
+            return units[0]
+        elif chan == 'primary':
+            return units[1]
+        
+    def readChannel(self, ch):
+        pass
+        #if ch in self.config:
+            #chOpts = self.config[ch]
+            #dev = chOpts[0]
+            #chan = chOpts[1]
+            #if len(chOpts) > 2:
+                #mode = chOpts[2]
+            #else:
+                #mode = None
+            #dev = self.dm.getDevice(dev)
+            #return dev.getChannelValue(chan, mode)
+        #else:
+            #return None
+        
+    #def reconfigureSecondaryChannel(self, mode):
+        ### Secondary channel changes depending on which mode we're in.
+        #if ivModes[mode] == 'vc':
+            #if 'SecondaryVCSignal' in self.config:
+                #self.reconfigureChannel('secondary', self.config['SecondaryVCSignal'])
+        #else:
+            #if 'SecondaryICSignal' in self.config:
+                #self.reconfigureChannel('secondary', self.config['SecondaryICSignal'])
+        
+    def restartNeuron(self):
+        self.process.send(None)
+        self.process = NeuronProc()
+        self.process.start()
+        
+    def quit(self):
+        self.process.send(None)
+        DAQGeneric.quit(self)
+        
+class MockClampTask(DAQGenericTask):
+    def __init__(self, dev, cmd):
+        ## make a few changes for compatibility with multiclamp        
+        #print "task:"
+        #print cmd
+        if 'daqProtocol' not in cmd:
+            cmd['daqProtocol'] = {}
+            
+        daqP = cmd['daqProtocol']
+            
+        if 'command' in cmd:
+            if 'holding' in cmd:
+                daqP['command'] = {'command': cmd['command'], 'holding': cmd['holding']}
+            else:
+                daqP['command'] = {'command': cmd['command']}
+        #else:
+            #daqP['command'] = {'command': None}
+        daqP['command']['lowLevelConf'] = {'mockFunc': self.write}
+        ### Make sure we're recording from the correct secondary channel
+        #if dev.hasSecondaryChannel:
+            #if 'mode' in cmd:
+                #mode = cmd['mode']
+            #else:
+                #mode = dev.getMode()
+            #dev.reconfigureSecondaryChannel(mode)
+            #cmd['daqProtocol']['secondary'] = {'record': True}
+        
+        
+        cmd['daqProtocol']['primary'] = {'record': True, 'lowLevelConf': {'mockFunc': self.read}}
+        DAQGenericTask.__init__(self, dev, cmd['daqProtocol'])
+        
+        #print cmd
+        
+        self.cmd = cmd
+
+        modPath = os.path.abspath(os.path.split(__file__)[0])
+        
+
+    def configure(self, tasks, startOrder):
+        ### Record initial state or set initial value
+        ##if 'holding' in self.cmd:
+        ##    self.dev.setHolding(self.cmd['mode'], self.cmd['holding'])
+        if 'mode' in self.cmd:
+            self.dev.setMode(self.cmd['mode'])
+        self.ampState = {'mode': self.dev.getMode()}
+        
+        ### Do not configure daq until mode is set. Otherwise, holding values may be incorrect.
+        DAQGenericTask.configure(self, tasks, startOrder)
+
+    def read(self):
+        #print "read"
+        #d = pickle.loads(self.process.stdout.read())
+        #print "read done"
+        #return d
+        
+        result = self.dev.process.recv()
+        #if isinstance(result, Exception):
+            #raise result
+        #print result, isinstance(result, Exception), result.__class__.__bases__, result.__class__.__bases__[0].__bases__
+        return result
+
+    def write(self, data, dt):
+        #print "write"
+        self.dev.process.send({'data': data, 'dt': dt, 'mode': self.cmd['mode']})
+        #self.process.stdin.write(data)
+        #self.process.stdin.close()
+        #print "write done"
+        
+
+    #def getChanScale(self, chan):
+        #if chan == 'primary':
+            #return self.ampState['gain']
+        #elif chan == 'command':
+            #return self.dev.getCmdGain(self.ampState['mode'])
+        #elif chan == 'secondary':
+            #return self.dev.getChanScale('secondary')
+        #else:
+            #raise Exception("No scale for channel %s" % chan)
+
+    #def start(self):
+        #data = pickle.dumps(self.daqTasks['command']['data'])
+        #self.process.stdin.write(data)
+        #self.process.stdin.close()
+    
+        
+    def isDone(self):
+        ## check on neuron process
+        #return self.process.poll() is not None
+        return True
+        
+    def stop(self, abort=False):
+        #if not self.isDone():
+            #if abort:
+                #self.process.kill()
+            #else:
+                #self.process.wait()
+        #self.getResult()
+        DAQGenericTask.stop(self, abort)
+        #self.process.wait()
+        
+        ## store result locally
+        
+    #def getChannelData(self, ch):
+        #if ch == 'command':
+            #return pickle.loads(self.process.stdout.read())
+
+    #def storeResult(self, dirHandle):
+        ##DAQGenericTask.storeResult(self, dirHandle)
+        ##dirHandle.setInfo(self.ampState)
+        #result = self.getResult()
+        #result._info[-1]['ClampState'] = self.ampState
+        #dirHandle.writeFile(result, self.dev.name)
+        
+
+    
+class MockClampProtoGui(DAQGenericProtoGui):
+    def __init__(self, dev, prot):
+        DAQGenericProtoGui.__init__(self, dev, prot, ownUi=False)
+        
+        self.layout = QtGui.QGridLayout()
+        self.layout.setContentsMargins(0,0,0,0)
+        self.setLayout(self.layout)
+        
+        self.splitter1 = QtGui.QSplitter()
+        self.splitter1.setOrientation(QtCore.Qt.Horizontal)
+        self.layout.addWidget(self.splitter1)
+        
+        self.splitter2 = QtGui.QSplitter()
+        self.splitter2.setOrientation(QtCore.Qt.Vertical)
+        self.modeCombo = QtGui.QComboBox()
+        self.splitter2.addWidget(self.modeCombo)
+        self.modeCombo.addItems(self.dev.listModes())
+        
+        self.splitter3 = QtGui.QSplitter()
+        self.splitter3.setOrientation(QtCore.Qt.Vertical)
+        
+        (w1, p1) = self.createChannelWidget('primary')
+        (w2, p2) = self.createChannelWidget('command')
+        
+        self.cmdWidget = w2
+        self.inputWidget = w1
+        self.cmdPlot = p2
+        self.inputPlot = p1
+        self.cmdWidget.setMeta('x', siPrefix=True, suffix='s', dec=True)
+        self.cmdWidget.setMeta('y', siPrefix=True, dec=True)
+        
+        self.splitter1.addWidget(self.splitter2)
+        self.splitter1.addWidget(self.splitter3)
+        self.splitter2.addWidget(w1)
+        self.splitter2.addWidget(w2)
+        self.splitter3.addWidget(p1)
+        self.splitter3.addWidget(p2)
+        
+        self.stateGroup = WidgetGroup([
+            (self.splitter1, 'splitter1'),
+            (self.splitter2, 'splitter2'),
+            (self.splitter3, 'splitter3'),
+        ])
+        
+        self.modeCombo.currentIndexChanged.connect(self.modeChanged)
+        self.modeChanged()
+        
+        
+    def saveState(self):
+        """Return a dictionary representing the current state of the widget."""
+        state = {}
+        state['daqState'] = DAQGenericProtoGui.saveState(self)
+        state['mode'] = self.getMode()
+        #state['holdingEnabled'] = self.ctrl.holdingCheck.isChecked()
+        #state['holding'] = self.ctrl.holdingSpin.value()
+        return state
+        
+        
+    def restoreState(self, state):
+        """Restore the state of the widget from a dictionary previously generated using saveState"""
+        #print 'state: ', state
+        #print 'DaqGeneric : ', dir(DAQGenericProtoGui)
+        if 'mode' in state:
+            self.modeCombo.setCurrentIndex(self.modeCombo.findText(state['mode']))
+        #self.ctrl.holdingCheck.setChecked(state['holdingEnabled'])
+        #if state['holdingEnabled']:
+        #    self.ctrl.holdingSpin.setValue(state['holding'])
+        if 'daqState' in state:
+            return DAQGenericProtoGui.restoreState(self, state['daqState'])
+        else:
+            return None
+            
+    def generateProtocol(self, params=None):
+        daqProto = DAQGenericProtoGui.generateProtocol(self, params)
+        
+        proto = {
+            'mode': self.getMode(),
+            'daqProtocol': daqProto
+        }
+        
+            
+        return proto
+        
+        
+    def modeChanged(self):
+        global ivModes
+        ivm = ivModes[self.getMode()]
+        w = self.cmdWidget
+        
+        if ivm == 'vc':
+            scale = 1e-3
+            cmdUnits = 'V'
+            inpUnits = 'A'
+        else:
+            scale = 1e-12
+            cmdUnits = 'A'
+            inpUnits = 'V'
+            
+        self.inputWidget.setUnits(inpUnits)
+        self.cmdWidget.setUnits(cmdUnits)
+        self.cmdWidget.setMeta('y', minStep=scale, step=scale*10, value=0.)
+        self.inputPlot.setLabel('left', units=inpUnits)
+        self.cmdPlot.setLabel('left', units=cmdUnits)
+        #w.setScale(scale)
+        #for s in w.getSpins():
+            #s.setOpts(minStep=scale)
+                
+        self.cmdWidget.updateHolding()
+    
+    def getMode(self):
+        return str(self.modeCombo.currentText())
+
+    def getChanHolding(self, chan):
+        if chan == 'command':
+            return self.dev.getHolding(self.getMode())
+        else:
+            raise Exception("Can't get holding value for channel %s" % chan)
+            
+
+        
+class MockClampDevGui(QtGui.QWidget):
+    def __init__(self, dev):
+        QtGui.QWidget.__init__(self)
+        self.dev = dev
+        self.ui = Ui_MockClampDevGui()
+        self.ui.setupUi(self)
+        self.ui.vcHoldingSpin.setOpts(step=1, minStep=1e-3, dec=True, suffix='V', siPrefix=True)
+        self.ui.icHoldingSpin.setOpts(step=1, minStep=1e-12, dec=True, suffix='A', siPrefix=True)
+        #self.ui.modeCombo.currentIndexChanged.connect(self.modeComboChanged)
+        self.modeRadios = {
+            'vc': self.ui.vcModeRadio,
+            'ic': self.ui.icModeRadio,
+            'i=0': self.ui.i0ModeRadio,
+        }
+        self.updateStatus()
+            
+        for v in self.modeRadios.itervalues():
+            v.toggled.connect(self.modeRadioChanged)
+        self.ui.vcHoldingSpin.valueChanged.connect(self.vcHoldingChanged)
+        self.ui.icHoldingSpin.valueChanged.connect(self.icHoldingChanged)
+        self.dev.sigHoldingChanged.connect(self.devHoldingChanged)
+        self.dev.sigModeChanged.connect(self.devModeChanged)
+        
+    def updateStatus(self):
+        global modeNames
+        mode = self.dev.getMode()
+        if mode is None:
+            return
+        vcHold = self.dev.getHolding('vc')
+        icHold = self.dev.getHolding('ic')
+        self.modeRadios[mode].setChecked(True)
+        #self.ui.modeCombo.setCurrentIndex(self.ui.modeCombo.findText(mode))
+        self.ui.vcHoldingSpin.setValue(vcHold)
+        self.ui.icHoldingSpin.setValue(icHold)
+
+    def devHoldingChanged(self, chan, hval):
+        if isinstance(hval, dict):
+            self.ui.vcHoldingSpin.blockSignals(True)
+            self.ui.icHoldingSpin.blockSignals(True)
+            self.ui.vcHoldingSpin.setValue(hval['vc'])
+            self.ui.icHoldingSpin.setValue(hval['ic'])
+            self.ui.vcHoldingSpin.blockSignals(False)
+            self.ui.icHoldingSpin.blockSignals(False)
+            
+    def devModeChanged(self, mode):
+        for r in self.modeRadios.itervalues():
+            r.blockSignals(True)
+        #self.ui.modeCombo.blockSignals(True)
+        #self.ui.modeCombo.setCurrentIndex(self.ui.modeCombo.findText(mode))
+        self.modeRadios[mode].setChecked(True)
+        #self.ui.modeCombo.blockSignals(False)
+        for r in self.modeRadios.itervalues():
+            r.blockSignals(False)
+        
+    def vcHoldingChanged(self):
+        self.dev.setHolding('vc', self.ui.vcHoldingSpin.value())
+        
+    def icHoldingChanged(self):
+        self.dev.setHolding('ic', self.ui.icHoldingSpin.value())
+        
+    def modeRadioChanged(self, m):
+        try:
+            if not m:
+                return
+            for mode, r in self.modeRadios.iteritems():
+                if r.isChecked():
+                    self.dev.setMode(mode)
+        except CancelException:
+            self.updateStatus()
+        
+        
+#class CancelException(Exception):
+    #pass