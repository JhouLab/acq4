--- conflicted
+++ resolved
@@ -2,17 +2,14 @@
 import numpy as np
 import lib.analysis.tools.functions as afn
 import scipy
-<<<<<<< HEAD
 from lib.util.pyqtgraph.multiprocess import Parallelize
 from pyqtgraph.debug import Profiler
-=======
 try:
     import cv2
     HAVE_CV2 = True
 except ImportError:
     HAVE_CV2 = False
     
->>>>>>> 1b178a56
 
 
 probabilityInputs = np.array([
@@ -396,9 +393,9 @@
         
         sampling[i] = scipy.ndimage.gaussian_filter(sampling[i], 2)
         sampling[i] = sampling[i]/0.039
-<<<<<<< HEAD
         sampling[i][sampling[i] > 0.02] = 1
         sampling[i][sampling[i] <= 0.02] = 0        
+
     return arr, sampling
 
 def randomizeData(data, fields):
@@ -448,10 +445,6 @@
     #prof.finish()
 
     return actualNum, results
-=======
-        sampling[i][sampling[i] > 0.03] = 1
-        sampling[i][sampling[i] <= 0.03] = 0        
-    return arr, sampling
 
 def getContourStats(arr, spacing=5e-6): ### needs debugging
     """"""
@@ -525,5 +518,4 @@
     return ret
     
     
-    
->>>>>>> 1b178a56
+    