--- conflicted
+++ resolved
@@ -2,13 +2,8 @@
 
 # Form implementation generated from reading ui file './lib/analysis/modules/pbm_ImageAnalysis/ctrlTemplate.ui'
 #
-<<<<<<< HEAD
-# Created: Fri Mar  9 11:10:20 2012
+# Created: Fri Mar  9 11:18:37 2012
 #      by: PyQt4 UI code generator 4.8.3
-=======
-# Created: Fri Feb 17 15:44:34 2012
-#      by: PyQt4 UI code generator 4.9.1
->>>>>>> 880abe02
 #
 # WARNING! All changes made in this file will be lost!
 
@@ -140,7 +135,7 @@
         self.ImagePhys_ImgLPF.setMinimum(1.0)
         self.ImagePhys_ImgLPF.setMaximum(1000.0)
         self.ImagePhys_ImgLPF.setSingleStep(10.0)
-        self.ImagePhys_ImgLPF.setProperty("value", 200.0)
+        self.ImagePhys_ImgLPF.setProperty(_fromUtf8("value"), 200.0)
         self.ImagePhys_ImgLPF.setObjectName(_fromUtf8("ImagePhys_ImgLPF"))
         self.gridLayout_2.addWidget(self.ImagePhys_ImgLPF, 11, 1, 1, 1)
         self.ImagePhys_addRoi = QtGui.QPushButton(self.groupBox)
@@ -207,7 +202,7 @@
         self.ImagePhys_ImgHPF.setDecimals(1)
         self.ImagePhys_ImgHPF.setMaximum(100.0)
         self.ImagePhys_ImgHPF.setSingleStep(0.1)
-        self.ImagePhys_ImgHPF.setProperty("value", 0.5)
+        self.ImagePhys_ImgHPF.setProperty(_fromUtf8("value"), 0.5)
         self.ImagePhys_ImgHPF.setObjectName(_fromUtf8("ImagePhys_ImgHPF"))
         self.gridLayout_2.addWidget(self.ImagePhys_ImgHPF, 12, 1, 1, 1)
         self.ImagePhys_SaveROI = QtGui.QPushButton(self.groupBox)
@@ -244,8 +239,8 @@
         font = QtGui.QFont()
         font.setFamily(_fromUtf8("Arial"))
         font.setPointSize(12)
+        font.setWeight(75)
         font.setBold(True)
-        font.setWeight(75)
         self.label_9.setFont(font)
         self.label_9.setObjectName(_fromUtf8("label_9"))
         self.gridLayout_2.addWidget(self.label_9, 13, 0, 1, 1)
