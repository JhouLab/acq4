# -*- coding: utf-8 -*-

# Form implementation generated from reading ui file './lib/analysis/modules/pbm_ImageAnalysis/ctrlTemplateAnalysis.ui'
#
<<<<<<< HEAD
# Created: Wed Jan 16 23:31:54 2013
#      by: PyQt4 UI code generator 4.9.4
=======
# Created: Tue Jan 15 15:29:34 2013
#      by: PyQt4 UI code generator 4.9.1
>>>>>>> 08689744
#
# WARNING! All changes made in this file will be lost!

from PyQt4 import QtCore, QtGui

try:
    _fromUtf8 = QtCore.QString.fromUtf8
except AttributeError:
    _fromUtf8 = lambda s: s

class Ui_Form(object):
    def setupUi(self, Form):
        Form.setObjectName(_fromUtf8("Form"))
        Form.resize(400, 410)
        sizePolicy = QtGui.QSizePolicy(QtGui.QSizePolicy.Preferred, QtGui.QSizePolicy.Preferred)
        sizePolicy.setHorizontalStretch(0)
        sizePolicy.setVerticalStretch(0)
        sizePolicy.setHeightForWidth(Form.sizePolicy().hasHeightForWidth())
        Form.setSizePolicy(sizePolicy)
        font = QtGui.QFont()
        font.setFamily(_fromUtf8("Arial"))
        font.setPointSize(12)
        Form.setFont(font)
        self.gridLayout = QtGui.QGridLayout(Form)
        self.gridLayout.setMargin(0)
        self.gridLayout.setHorizontalSpacing(10)
        self.gridLayout.setVerticalSpacing(0)
        self.gridLayout.setObjectName(_fromUtf8("gridLayout"))
        self.groupBox = QtGui.QGroupBox(Form)
        sizePolicy = QtGui.QSizePolicy(QtGui.QSizePolicy.Preferred, QtGui.QSizePolicy.Minimum)
        sizePolicy.setHorizontalStretch(0)
        sizePolicy.setVerticalStretch(0)
        sizePolicy.setHeightForWidth(self.groupBox.sizePolicy().hasHeightForWidth())
        self.groupBox.setSizePolicy(sizePolicy)
        self.groupBox.setMinimumSize(QtCore.QSize(0, 380))
        self.groupBox.setAlignment(QtCore.Qt.AlignCenter)
        self.groupBox.setObjectName(_fromUtf8("groupBox"))
        self.gridLayout_2 = QtGui.QGridLayout(self.groupBox)
        self.gridLayout_2.setSizeConstraint(QtGui.QLayout.SetNoConstraint)
        self.gridLayout_2.setMargin(0)
        self.gridLayout_2.setHorizontalSpacing(5)
        self.gridLayout_2.setVerticalSpacing(0)
        self.gridLayout_2.setObjectName(_fromUtf8("gridLayout_2"))
        self.line = QtGui.QFrame(self.groupBox)
        self.line.setFrameShape(QtGui.QFrame.VLine)
        self.line.setFrameShadow(QtGui.QFrame.Sunken)
        self.line.setObjectName(_fromUtf8("line"))
        self.gridLayout_2.addWidget(self.line, 1, 1, 2, 1)
        self.line_2 = QtGui.QFrame(self.groupBox)
        self.line_2.setFrameShape(QtGui.QFrame.HLine)
        self.line_2.setFrameShadow(QtGui.QFrame.Sunken)
        self.line_2.setObjectName(_fromUtf8("line_2"))
        self.gridLayout_2.addWidget(self.line_2, 0, 0, 1, 1)
        self.IAFuncs_widget = QtGui.QWidget(self.groupBox)
        sizePolicy = QtGui.QSizePolicy(QtGui.QSizePolicy.Preferred, QtGui.QSizePolicy.Preferred)
        sizePolicy.setHorizontalStretch(0)
        sizePolicy.setVerticalStretch(0)
        sizePolicy.setHeightForWidth(self.IAFuncs_widget.sizePolicy().hasHeightForWidth())
        self.IAFuncs_widget.setSizePolicy(sizePolicy)
        self.IAFuncs_widget.setObjectName(_fromUtf8("IAFuncs_widget"))
        self.IAFuncs_checkbox_TraceLabels = QtGui.QCheckBox(self.IAFuncs_widget)
        self.IAFuncs_checkbox_TraceLabels.setGeometry(QtCore.QRect(10, 360, 83, 18))
        font = QtGui.QFont()
        font.setPointSize(10)
        self.IAFuncs_checkbox_TraceLabels.setFont(font)
        self.IAFuncs_checkbox_TraceLabels.setChecked(True)
        self.IAFuncs_checkbox_TraceLabels.setObjectName(_fromUtf8("IAFuncs_checkbox_TraceLabels"))
        self.widget = QtGui.QWidget(self.IAFuncs_widget)
        self.widget.setGeometry(QtCore.QRect(180, 0, 146, 371))
        sizePolicy = QtGui.QSizePolicy(QtGui.QSizePolicy.Preferred, QtGui.QSizePolicy.Preferred)
        sizePolicy.setHorizontalStretch(0)
        sizePolicy.setVerticalStretch(0)
        sizePolicy.setHeightForWidth(self.widget.sizePolicy().hasHeightForWidth())
        self.widget.setSizePolicy(sizePolicy)
        self.widget.setObjectName(_fromUtf8("widget"))
        self.line_4 = QtGui.QFrame(self.widget)
        self.line_4.setGeometry(QtCore.QRect(10, 245, 131, 20))
        self.line_4.setLineWidth(2)
        self.line_4.setFrameShape(QtGui.QFrame.HLine)
        self.line_4.setFrameShadow(QtGui.QFrame.Sunken)
        self.line_4.setObjectName(_fromUtf8("line_4"))
        self.IAFuncs_Analysis_AFFT_Individual = QtGui.QPushButton(self.widget)
        self.IAFuncs_Analysis_AFFT_Individual.setGeometry(QtCore.QRect(25, 300, 101, 32))
        font = QtGui.QFont()
        font.setFamily(_fromUtf8("Arial"))
        font.setPointSize(11)
        self.IAFuncs_Analysis_AFFT_Individual.setFont(font)
        self.IAFuncs_Analysis_AFFT_Individual.setObjectName(_fromUtf8("IAFuncs_Analysis_AFFT_Individual"))
        self.IAFuncs_Analysis_FourierMap = QtGui.QPushButton(self.widget)
        self.IAFuncs_Analysis_FourierMap.setGeometry(QtCore.QRect(35, 330, 81, 32))
        font = QtGui.QFont()
        font.setFamily(_fromUtf8("Arial"))
        font.setPointSize(11)
        self.IAFuncs_Analysis_FourierMap.setFont(font)
        self.IAFuncs_Analysis_FourierMap.setObjectName(_fromUtf8("IAFuncs_Analysis_FourierMap"))
        self.IAFuncs_Analysis_AFFT = QtGui.QPushButton(self.widget)
        self.IAFuncs_Analysis_AFFT.setGeometry(QtCore.QRect(30, 270, 91, 32))
        font = QtGui.QFont()
        font.setFamily(_fromUtf8("Arial"))
        font.setPointSize(11)
        self.IAFuncs_Analysis_AFFT.setFont(font)
        self.IAFuncs_Analysis_AFFT.setText(_fromUtf8("Avg FFT"))
        self.IAFuncs_Analysis_AFFT.setObjectName(_fromUtf8("IAFuncs_Analysis_AFFT"))
        self.label_15 = QtGui.QLabel(self.widget)
        self.label_15.setGeometry(QtCore.QRect(10, 10, 136, 16))
        font = QtGui.QFont()
        font.setFamily(_fromUtf8("Arial"))
        font.setPointSize(11)
        font.setBold(True)
        font.setWeight(75)
        self.label_15.setFont(font)
        self.label_15.setObjectName(_fromUtf8("label_15"))
        self.label_13 = QtGui.QLabel(self.widget)
        self.label_13.setGeometry(QtCore.QRect(30, 255, 96, 21))
        font = QtGui.QFont()
        font.setFamily(_fromUtf8("Arial"))
        font.setPointSize(11)
        font.setBold(True)
        font.setWeight(75)
        self.label_13.setFont(font)
        self.label_13.setObjectName(_fromUtf8("label_13"))
        self.IAFuncs_Analysis_smcAnalyze = QtGui.QPushButton(self.widget)
        self.IAFuncs_Analysis_smcAnalyze.setGeometry(QtCore.QRect(35, 175, 71, 32))
        font = QtGui.QFont()
        font.setFamily(_fromUtf8("Arial"))
        font.setPointSize(11)
        self.IAFuncs_Analysis_smcAnalyze.setFont(font)
        self.IAFuncs_Analysis_smcAnalyze.setObjectName(_fromUtf8("IAFuncs_Analysis_smcAnalyze"))
        self.layoutWidget = QtGui.QWidget(self.widget)
        self.layoutWidget.setGeometry(QtCore.QRect(11, 30, 126, 140))
        self.layoutWidget.setObjectName(_fromUtf8("layoutWidget"))
        self.formLayout = QtGui.QFormLayout(self.layoutWidget)
        self.formLayout.setMargin(0)
        self.formLayout.setObjectName(_fromUtf8("formLayout"))
        self.horizontalLayout_2 = QtGui.QHBoxLayout()
        self.horizontalLayout_2.setObjectName(_fromUtf8("horizontalLayout_2"))
        self.label_18 = QtGui.QLabel(self.layoutWidget)
        font = QtGui.QFont()
        font.setFamily(_fromUtf8("Arial"))
        font.setPointSize(11)
        self.label_18.setFont(font)
        self.label_18.setObjectName(_fromUtf8("label_18"))
        self.horizontalLayout_2.addWidget(self.label_18)
        self.smc_Kd = QtGui.QDoubleSpinBox(self.layoutWidget)
        font = QtGui.QFont()
        font.setPointSize(10)
        self.smc_Kd.setFont(font)
        self.smc_Kd.setAlignment(QtCore.Qt.AlignRight|QtCore.Qt.AlignTrailing|QtCore.Qt.AlignVCenter)
        self.smc_Kd.setDecimals(0)
        self.smc_Kd.setMinimum(0.0)
        self.smc_Kd.setMaximum(5000.0)
        self.smc_Kd.setProperty("value", 345.0)
        self.smc_Kd.setObjectName(_fromUtf8("smc_Kd"))
        self.horizontalLayout_2.addWidget(self.smc_Kd)
        self.formLayout.setLayout(1, QtGui.QFormLayout.SpanningRole, self.horizontalLayout_2)
        self.horizontalLayout_3 = QtGui.QHBoxLayout()
        self.horizontalLayout_3.setObjectName(_fromUtf8("horizontalLayout_3"))
        self.label_19 = QtGui.QLabel(self.layoutWidget)
        font = QtGui.QFont()
        font.setFamily(_fromUtf8("Arial"))
        font.setPointSize(11)
        self.label_19.setFont(font)
        self.label_19.setObjectName(_fromUtf8("label_19"))
        self.horizontalLayout_3.addWidget(self.label_19)
        self.smc_TCa = QtGui.QDoubleSpinBox(self.layoutWidget)
        font = QtGui.QFont()
        font.setPointSize(10)
        self.smc_TCa.setFont(font)
        self.smc_TCa.setAlignment(QtCore.Qt.AlignRight|QtCore.Qt.AlignTrailing|QtCore.Qt.AlignVCenter)
        self.smc_TCa.setDecimals(3)
        self.smc_TCa.setMinimum(0.001)
        self.smc_TCa.setMaximum(5.0)
        self.smc_TCa.setSingleStep(0.01)
        self.smc_TCa.setProperty("value", 0.025)
        self.smc_TCa.setObjectName(_fromUtf8("smc_TCa"))
        self.horizontalLayout_3.addWidget(self.smc_TCa)
        self.formLayout.setLayout(2, QtGui.QFormLayout.SpanningRole, self.horizontalLayout_3)
        self.horizontalLayout_4 = QtGui.QHBoxLayout()
        self.horizontalLayout_4.setObjectName(_fromUtf8("horizontalLayout_4"))
        self.label_17 = QtGui.QLabel(self.layoutWidget)
        font = QtGui.QFont()
        font.setFamily(_fromUtf8("Arial"))
        font.setPointSize(11)
        self.label_17.setFont(font)
        self.label_17.setObjectName(_fromUtf8("label_17"))
        self.horizontalLayout_4.addWidget(self.label_17)
        self.smc_C0 = QtGui.QDoubleSpinBox(self.layoutWidget)
        font = QtGui.QFont()
        font.setPointSize(10)
        self.smc_C0.setFont(font)
        self.smc_C0.setAlignment(QtCore.Qt.AlignRight|QtCore.Qt.AlignTrailing|QtCore.Qt.AlignVCenter)
        self.smc_C0.setDecimals(3)
        self.smc_C0.setMinimum(0.01)
        self.smc_C0.setMaximum(1000.0)
        self.smc_C0.setObjectName(_fromUtf8("smc_C0"))
        self.horizontalLayout_4.addWidget(self.smc_C0)
        self.formLayout.setLayout(3, QtGui.QFormLayout.SpanningRole, self.horizontalLayout_4)
        self.horizontalLayout = QtGui.QHBoxLayout()
        self.horizontalLayout.setObjectName(_fromUtf8("horizontalLayout"))
        self.label_16 = QtGui.QLabel(self.layoutWidget)
        font = QtGui.QFont()
        font.setFamily(_fromUtf8("Arial"))
        font.setPointSize(11)
        self.label_16.setFont(font)
        self.label_16.setObjectName(_fromUtf8("label_16"))
        self.horizontalLayout.addWidget(self.label_16)
        self.smc_Amplitude = QtGui.QDoubleSpinBox(self.layoutWidget)
        font = QtGui.QFont()
        font.setPointSize(10)
        self.smc_Amplitude.setFont(font)
        self.smc_Amplitude.setAlignment(QtCore.Qt.AlignRight|QtCore.Qt.AlignTrailing|QtCore.Qt.AlignVCenter)
        self.smc_Amplitude.setMaximum(1000.0)
        self.smc_Amplitude.setSingleStep(0.1)
        self.smc_Amplitude.setProperty("value", 1.0)
        self.smc_Amplitude.setObjectName(_fromUtf8("smc_Amplitude"))
        self.horizontalLayout.addWidget(self.smc_Amplitude)
        self.formLayout.setLayout(0, QtGui.QFormLayout.SpanningRole, self.horizontalLayout)
        self.IAFuncs_Analysis_SpikeXCorr = QtGui.QPushButton(self.widget)
        self.IAFuncs_Analysis_SpikeXCorr.setGeometry(QtCore.QRect(10, 200, 126, 32))
        font = QtGui.QFont()
        font.setFamily(_fromUtf8("Arial"))
        font.setPointSize(11)
        self.IAFuncs_Analysis_SpikeXCorr.setFont(font)
        self.IAFuncs_Analysis_SpikeXCorr.setObjectName(_fromUtf8("IAFuncs_Analysis_SpikeXCorr"))
        self.widget1 = QtGui.QWidget(self.IAFuncs_widget)
        self.widget1.setGeometry(QtCore.QRect(10, 110, 143, 221))
        self.widget1.setObjectName(_fromUtf8("widget1"))
        self.formLayout_4 = QtGui.QFormLayout(self.widget1)
        self.formLayout_4.setFieldGrowthPolicy(QtGui.QFormLayout.FieldsStayAtSizeHint)
        self.formLayout_4.setMargin(0)
        self.formLayout_4.setSpacing(0)
        self.formLayout_4.setObjectName(_fromUtf8("formLayout_4"))
        self.IAFuncs_Analysis_AXCorr_Individual = QtGui.QPushButton(self.widget1)
        font = QtGui.QFont()
        font.setFamily(_fromUtf8("Arial"))
        font.setPointSize(11)
        self.IAFuncs_Analysis_AXCorr_Individual.setFont(font)
        self.IAFuncs_Analysis_AXCorr_Individual.setObjectName(_fromUtf8("IAFuncs_Analysis_AXCorr_Individual"))
        self.formLayout_4.setWidget(1, QtGui.QFormLayout.SpanningRole, self.IAFuncs_Analysis_AXCorr_Individual)
        self.IAFuncs_Analysis_UnbiasedXC = QtGui.QPushButton(self.widget1)
        font = QtGui.QFont()
        font.setFamily(_fromUtf8("Arial"))
        font.setPointSize(11)
        self.IAFuncs_Analysis_UnbiasedXC.setFont(font)
        self.IAFuncs_Analysis_UnbiasedXC.setObjectName(_fromUtf8("IAFuncs_Analysis_UnbiasedXC"))
        self.formLayout_4.setWidget(2, QtGui.QFormLayout.SpanningRole, self.IAFuncs_Analysis_UnbiasedXC)
        self.IAFuncs_Distance = QtGui.QPushButton(self.widget1)
        font = QtGui.QFont()
        font.setFamily(_fromUtf8("Arial"))
        font.setPointSize(11)
        self.IAFuncs_Distance.setFont(font)
        self.IAFuncs_Distance.setObjectName(_fromUtf8("IAFuncs_Distance"))
        self.formLayout_4.setWidget(3, QtGui.QFormLayout.SpanningRole, self.IAFuncs_Distance)
        self.IAFuncs_DistanceStrength = QtGui.QPushButton(self.widget1)
        font = QtGui.QFont()
        font.setFamily(_fromUtf8("Arial"))
        font.setPointSize(11)
        self.IAFuncs_DistanceStrength.setFont(font)
        self.IAFuncs_DistanceStrength.setObjectName(_fromUtf8("IAFuncs_DistanceStrength"))
        self.formLayout_4.setWidget(4, QtGui.QFormLayout.SpanningRole, self.IAFuncs_DistanceStrength)
        self.formLayout_3 = QtGui.QFormLayout()
        self.formLayout_3.setObjectName(_fromUtf8("formLayout_3"))
        self.label = QtGui.QLabel(self.widget1)
        font = QtGui.QFont()
        font.setFamily(_fromUtf8("Arial"))
        font.setPointSize(11)
        self.label.setFont(font)
        self.label.setObjectName(_fromUtf8("label"))
        self.formLayout_3.setWidget(0, QtGui.QFormLayout.LabelRole, self.label)
        self.IAFuncs_XCorrThreshold = QtGui.QDoubleSpinBox(self.widget1)
        font = QtGui.QFont()
        font.setPointSize(11)
        self.IAFuncs_XCorrThreshold.setFont(font)
        self.IAFuncs_XCorrThreshold.setAlignment(QtCore.Qt.AlignRight|QtCore.Qt.AlignTrailing|QtCore.Qt.AlignVCenter)
        self.IAFuncs_XCorrThreshold.setMaximum(1.0)
        self.IAFuncs_XCorrThreshold.setSingleStep(0.02)
        self.IAFuncs_XCorrThreshold.setProperty("value", 0.25)
        self.IAFuncs_XCorrThreshold.setObjectName(_fromUtf8("IAFuncs_XCorrThreshold"))
        self.formLayout_3.setWidget(0, QtGui.QFormLayout.FieldRole, self.IAFuncs_XCorrThreshold)
        self.formLayout_4.setLayout(5, QtGui.QFormLayout.SpanningRole, self.formLayout_3)
        self.IAFuncs_NetworkGraph = QtGui.QPushButton(self.widget1)
        font = QtGui.QFont()
        font.setFamily(_fromUtf8("Arial"))
        font.setPointSize(11)
        self.IAFuncs_NetworkGraph.setFont(font)
        self.IAFuncs_NetworkGraph.setObjectName(_fromUtf8("IAFuncs_NetworkGraph"))
        self.formLayout_4.setWidget(6, QtGui.QFormLayout.SpanningRole, self.IAFuncs_NetworkGraph)
        self.IAFuncs_DistanceStrengthPrint = QtGui.QPushButton(self.widget1)
        font = QtGui.QFont()
        font.setFamily(_fromUtf8("Arial"))
        font.setPointSize(11)
        self.IAFuncs_DistanceStrengthPrint.setFont(font)
        self.IAFuncs_DistanceStrengthPrint.setObjectName(_fromUtf8("IAFuncs_DistanceStrengthPrint"))
        self.formLayout_4.setWidget(7, QtGui.QFormLayout.SpanningRole, self.IAFuncs_DistanceStrengthPrint)
        self.IAFuncs_MatplotlibCheckBox = QtGui.QCheckBox(self.widget1)
        font = QtGui.QFont()
        font.setPointSize(11)
        self.IAFuncs_MatplotlibCheckBox.setFont(font)
        self.IAFuncs_MatplotlibCheckBox.setObjectName(_fromUtf8("IAFuncs_MatplotlibCheckBox"))
        self.formLayout_4.setWidget(8, QtGui.QFormLayout.FieldRole, self.IAFuncs_MatplotlibCheckBox)
        self.IAFuncs_Analysis_AXCorr = QtGui.QPushButton(self.widget1)
        font = QtGui.QFont()
        font.setFamily(_fromUtf8("Arial"))
        font.setPointSize(11)
        self.IAFuncs_Analysis_AXCorr.setFont(font)
        self.IAFuncs_Analysis_AXCorr.setObjectName(_fromUtf8("IAFuncs_Analysis_AXCorr"))
        self.formLayout_4.setWidget(0, QtGui.QFormLayout.SpanningRole, self.IAFuncs_Analysis_AXCorr)
        self.widget2 = QtGui.QWidget(self.IAFuncs_widget)
        self.widget2.setGeometry(QtCore.QRect(5, 12, 146, 92))
        self.widget2.setObjectName(_fromUtf8("widget2"))
        self.formLayout_2 = QtGui.QFormLayout(self.widget2)
        self.formLayout_2.setMargin(0)
        self.formLayout_2.setObjectName(_fromUtf8("formLayout_2"))
        self.label_14 = QtGui.QLabel(self.widget2)
        font = QtGui.QFont()
        font.setPointSize(10)
        font.setBold(True)
        font.setWeight(75)
        self.label_14.setFont(font)
        self.label_14.setObjectName(_fromUtf8("label_14"))
        self.formLayout_2.setWidget(0, QtGui.QFormLayout.LabelRole, self.label_14)
        self.IAFuncs_DigitalRadioBtn = QtGui.QRadioButton(self.widget2)
        self.IAFuncs_DigitalRadioBtn.setObjectName(_fromUtf8("IAFuncs_DigitalRadioBtn"))
        self.formLayout_2.setWidget(2, QtGui.QFormLayout.LabelRole, self.IAFuncs_DigitalRadioBtn)
        self.IAFuncs_AnalogRadioBtn = QtGui.QRadioButton(self.widget2)
        self.IAFuncs_AnalogRadioBtn.setChecked(True)
        self.IAFuncs_AnalogRadioBtn.setObjectName(_fromUtf8("IAFuncs_AnalogRadioBtn"))
        self.formLayout_2.setWidget(1, QtGui.QFormLayout.LabelRole, self.IAFuncs_AnalogRadioBtn)
        self.IAFuncs_GetCSVFile = QtGui.QPushButton(self.widget2)
        self.IAFuncs_GetCSVFile.setObjectName(_fromUtf8("IAFuncs_GetCSVFile"))
        self.formLayout_2.setWidget(3, QtGui.QFormLayout.LabelRole, self.IAFuncs_GetCSVFile)
        self.gridLayout_2.addWidget(self.IAFuncs_widget, 1, 0, 2, 1)
        self.gridLayout.addWidget(self.groupBox, 0, 0, 1, 1)

        self.retranslateUi(Form)
        QtCore.QMetaObject.connectSlotsByName(Form)

    def retranslateUi(self, Form):
        Form.setWindowTitle(QtGui.QApplication.translate("Form", "Form", None, QtGui.QApplication.UnicodeUTF8))
        self.groupBox.setTitle(QtGui.QApplication.translate("Form", "Imaging Analysis Functions", None, QtGui.QApplication.UnicodeUTF8))
        self.IAFuncs_checkbox_TraceLabels.setText(QtGui.QApplication.translate("Form", "Trace Labels", None, QtGui.QApplication.UnicodeUTF8))
        self.IAFuncs_Analysis_AFFT_Individual.setToolTip(QtGui.QApplication.translate("Form", "<!DOCTYPE HTML PUBLIC \"-//W3C//DTD HTML 4.0//EN\" \"http://www.w3.org/TR/REC-html40/strict.dtd\">\n"
"<html><head><meta name=\"qrichtext\" content=\"1\" /><style type=\"text/css\">\n"
"p, li { white-space: pre-wrap; }\n"
"</style></head><body style=\" font-family:\'Lucida Grande\'; font-size:11pt; font-weight:400; font-style:normal;\">\n"
"<p style=\" margin-top:0px; margin-bottom:0px; margin-left:0px; margin-right:0px; -qt-block-indent:0; text-indent:0px;\">For Intrinsic Imaging: Compute the FFT of each image.</p></body></html>", None, QtGui.QApplication.UnicodeUTF8))
        self.IAFuncs_Analysis_AFFT_Individual.setText(QtGui.QApplication.translate("Form", "Individual FFT", None, QtGui.QApplication.UnicodeUTF8))
        self.IAFuncs_Analysis_FourierMap.setToolTip(QtGui.QApplication.translate("Form", "<!DOCTYPE HTML PUBLIC \"-//W3C//DTD HTML 4.0//EN\" \"http://www.w3.org/TR/REC-html40/strict.dtd\">\n"
"<html><head><meta name=\"qrichtext\" content=\"1\" /><style type=\"text/css\">\n"
"p, li { white-space: pre-wrap; }\n"
"</style></head><body style=\" font-family:\'Lucida Grande\'; font-size:11pt; font-weight:400; font-style:normal;\">\n"
"<p style=\" margin-top:0px; margin-bottom:0px; margin-left:0px; margin-right:0px; -qt-block-indent:0; text-indent:0px;\">For Intrinsic Imaging: Compute the Fourier Phase map relative the the stimulus (Valatsky et al., 2003)</p></body></html>", None, QtGui.QApplication.UnicodeUTF8))
        self.IAFuncs_Analysis_FourierMap.setText(QtGui.QApplication.translate("Form", "Fourier Map", None, QtGui.QApplication.UnicodeUTF8))
        self.IAFuncs_Analysis_AFFT.setToolTip(QtGui.QApplication.translate("Form", "<!DOCTYPE HTML PUBLIC \"-//W3C//DTD HTML 4.0//EN\" \"http://www.w3.org/TR/REC-html40/strict.dtd\">\n"
"<html><head><meta name=\"qrichtext\" content=\"1\" /><style type=\"text/css\">\n"
"p, li { white-space: pre-wrap; }\n"
"</style></head><body style=\" font-family:\'Lucida Grande\'; font-size:11pt; font-weight:400; font-style:normal;\">\n"
"<p style=\" margin-top:0px; margin-bottom:0px; margin-left:0px; margin-right:0px; -qt-block-indent:0; text-indent:0px;\">For Intrinsic Imaging: Compute the average FFT of images. </p></body></html>", None, QtGui.QApplication.UnicodeUTF8))
        self.label_15.setText(QtGui.QApplication.translate("Form", "SMC-Calcium Event Detection", None, QtGui.QApplication.UnicodeUTF8))
        self.label_13.setText(QtGui.QApplication.translate("Form", "Intrinsic Imaging", None, QtGui.QApplication.UnicodeUTF8))
        self.IAFuncs_Analysis_smcAnalyze.setText(QtGui.QApplication.translate("Form", "SMC", None, QtGui.QApplication.UnicodeUTF8))
        self.label_18.setText(QtGui.QApplication.translate("Form", "Kd (nM)", None, QtGui.QApplication.UnicodeUTF8))
        self.label_19.setText(QtGui.QApplication.translate("Form", "TCa  (sec)", None, QtGui.QApplication.UnicodeUTF8))
        self.label_17.setText(QtGui.QApplication.translate("Form", "C0 (uM)", None, QtGui.QApplication.UnicodeUTF8))
        self.label_16.setText(QtGui.QApplication.translate("Form", "A (uM)", None, QtGui.QApplication.UnicodeUTF8))
        self.IAFuncs_Analysis_SpikeXCorr.setText(QtGui.QApplication.translate("Form", "Digital Xcorr", None, QtGui.QApplication.UnicodeUTF8))
        self.IAFuncs_Analysis_AXCorr_Individual.setToolTip(QtGui.QApplication.translate("Form", "<!DOCTYPE HTML PUBLIC \"-//W3C//DTD HTML 4.0//EN\" \"http://www.w3.org/TR/REC-html40/strict.dtd\">\n"
"<html><head><meta name=\"qrichtext\" content=\"1\" /><style type=\"text/css\">\n"
"p, li { white-space: pre-wrap; }\n"
"</style></head><body style=\" font-family:\'Lucida Grande\'; font-size:11pt; font-weight:400; font-style:normal;\">\n"
"<p style=\" margin-top:0px; margin-bottom:0px; margin-left:0px; margin-right:0px; -qt-block-indent:0; text-indent:0px;\">Compute the cross-correlation between each pair of ROI\'s. The computation is done on the analog waveform.</p></body></html>", None, QtGui.QApplication.UnicodeUTF8))
        self.IAFuncs_Analysis_AXCorr_Individual.setText(QtGui.QApplication.translate("Form", "Individual XCorr", None, QtGui.QApplication.UnicodeUTF8))
        self.IAFuncs_Analysis_UnbiasedXC.setToolTip(QtGui.QApplication.translate("Form", "<!DOCTYPE HTML PUBLIC \"-//W3C//DTD HTML 4.0//EN\" \"http://www.w3.org/TR/REC-html40/strict.dtd\">\n"
"<html><head><meta name=\"qrichtext\" content=\"1\" /><style type=\"text/css\">\n"
"p, li { white-space: pre-wrap; }\n"
"</style></head><body style=\" font-family:\'Lucida Grande\'; font-size:11pt; font-weight:400; font-style:normal;\">\n"
"<p style=\" margin-top:0px; margin-bottom:0px; margin-left:0px; margin-right:0px; -qt-block-indent:0; text-indent:0px;\">Compute the cross-correlation between each pair of ROI\'s. The computation is done on the analog waveform.</p></body></html>", None, QtGui.QApplication.UnicodeUTF8))
        self.IAFuncs_Analysis_UnbiasedXC.setText(QtGui.QApplication.translate("Form", "Unbiased XCorr (slow)", None, QtGui.QApplication.UnicodeUTF8))
        self.IAFuncs_Distance.setText(QtGui.QApplication.translate("Form", "ROI Distances", None, QtGui.QApplication.UnicodeUTF8))
        self.IAFuncs_DistanceStrength.setText(QtGui.QApplication.translate("Form", "Distance-Strength", None, QtGui.QApplication.UnicodeUTF8))
        self.label.setText(QtGui.QApplication.translate("Form", "XCorr Thr", None, QtGui.QApplication.UnicodeUTF8))
        self.IAFuncs_NetworkGraph.setText(QtGui.QApplication.translate("Form", "Network Graph", None, QtGui.QApplication.UnicodeUTF8))
        self.IAFuncs_DistanceStrengthPrint.setText(QtGui.QApplication.translate("Form", "Print Dist-Strength", None, QtGui.QApplication.UnicodeUTF8))
        self.IAFuncs_MatplotlibCheckBox.setText(QtGui.QApplication.translate("Form", "MatPlotLib (slower)", None, QtGui.QApplication.UnicodeUTF8))
        self.IAFuncs_Analysis_AXCorr.setToolTip(QtGui.QApplication.translate("Form", "<!DOCTYPE HTML PUBLIC \"-//W3C//DTD HTML 4.0//EN\" \"http://www.w3.org/TR/REC-html40/strict.dtd\">\n"
"<html><head><meta name=\"qrichtext\" content=\"1\" /><style type=\"text/css\">\n"
"p, li { white-space: pre-wrap; }\n"
"</style></head><body style=\" font-family:\'Lucida Grande\'; font-size:11pt; font-weight:400; font-style:normal;\">\n"
"<p style=\" margin-top:0px; margin-bottom:0px; margin-left:0px; margin-right:0px; -qt-block-indent:0; text-indent:0px;\">Compute the average cross-correlation across all pairs of ROIs in the field over time. The computation is done on the analog waveform.</p></body></html>", None, QtGui.QApplication.UnicodeUTF8))
        self.IAFuncs_Analysis_AXCorr.setText(QtGui.QApplication.translate("Form", "Average XCorr", None, QtGui.QApplication.UnicodeUTF8))
        self.label_14.setText(QtGui.QApplication.translate("Form", "Correlation Mode", None, QtGui.QApplication.UnicodeUTF8))
        self.IAFuncs_DigitalRadioBtn.setText(QtGui.QApplication.translate("Form", "CSV (digital)", None, QtGui.QApplication.UnicodeUTF8))
        self.IAFuncs_AnalogRadioBtn.setText(QtGui.QApplication.translate("Form", "Analog", None, QtGui.QApplication.UnicodeUTF8))
        self.IAFuncs_GetCSVFile.setText(QtGui.QApplication.translate("Form", "Select CSV File", None, QtGui.QApplication.UnicodeUTF8))
<|MERGE_RESOLUTION|>--- conflicted
+++ resolved
@@ -2,13 +2,8 @@
 
 # Form implementation generated from reading ui file './lib/analysis/modules/pbm_ImageAnalysis/ctrlTemplateAnalysis.ui'
 #
-<<<<<<< HEAD
-# Created: Wed Jan 16 23:31:54 2013
+# Created: Fri Jan 18 11:21:59 2013
 #      by: PyQt4 UI code generator 4.9.4
-=======
-# Created: Tue Jan 15 15:29:34 2013
-#      by: PyQt4 UI code generator 4.9.1
->>>>>>> 08689744
 #
 # WARNING! All changes made in this file will be lost!
 
