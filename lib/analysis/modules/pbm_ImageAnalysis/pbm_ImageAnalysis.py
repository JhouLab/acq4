# -*- coding: utf-8 -*-
"""
pbm_ImageAnalysis is an analysis module for ACQ4.
This module provides:
    1. Bleaching correction of image stacks
    2. Normalization of image stacks
    3. ROI's on Z-stacks (or T-stacks), including saving and retrieving the ROI files
        (the format is the same as in PyImageAnalysis - simple text file)
    4. Display of simultaneously recorded physiology:
        simple spike detection (on cell, intracellular)
    5. Cross-correlation of ROI signals in the imaging data (pairwise), and some
        display of the results
    To be done:
    6. Cross-correlation of ROI and spike trains.
    
    Fall, 2011
    Jan, 2012.
    Paul B. Manis, Ph.D.
    UNC Chapel Hill
    Supported by NIH/NIDCD Grants:
        DC004551 (Cellular mechanisms of auditory information processing)
        DC000425 (Physiology of the Dorsal Cochlear Nucleus Molecular Layer)
        DC009809 (Auditory Cortex: Synaptic organization and plasticity)

"""

from PyQt4 import QtGui, QtCore
from lib.analysis.AnalysisModule import AnalysisModule
from collections import OrderedDict
import os, shutil, os.path
import operator
import pyqtgraph as pg
import DatabaseGui
import PIL as Image
from metaarray import MetaArray
import numpy as np
import scipy
import ctrlTemplate
import ctrlTemplateAnalysis
import ctrlTemplatePhysiology
from lib.analysis.tools import Utility
from lib.analysis.tools import Fitting
from lib.analysis.tools import PlotHelpers as PH # matlab plotting helpers
from lib.util import functions as FN
from HelpfulException import HelpfulException

import cv2
import cv2.cv as cv

#import smc as SMC # Vogelstein's OOPSI analysis for calcium transients

import pylab as PL
from mpl_toolkits.axes_grid1 import AxesGrid

""" 
We use matplotlib/pylab for *some* figure generation.
"""
class pbm_ImageAnalysis(AnalysisModule):
    def __init__(self, host, flowchartDir = None, dbIdentity = "ImageAnalysis"):
        AnalysisModule.__init__(self, host)
        
        self.dbIdentity = dbIdentity
        #self.dbCtrl = DBCtrl(self, identity=self.dbIdentity)
        #self.dbCtrl.storeBtn.clicked.connect(self.storeClicked)
        
        # per-instance parameters:
        self.currentDataDirectory = None # currently selected data directory (if valid)
        self.refImage = None # Reference image data used for ratio calculations
                                # This image may come from a separate file or a calculation on the present file
        self.physData = None # physiology data associated with the current image
        self.dataStruct = 'flat' # 'flat' or 'interleaved' are valid at present.
        self.imageInfo = []
        self.ignoreFirst = 1 # ImagePhys_ignoreFirst # note this is a number of images, not T/F
        self.rectSelect = True #
        self.tStart = 0.0 # baseline time start = applies to the image: ImagePhys_BaseStart
        self.tEnd = 50.0 # baseline time end (msec) : ImagePhys_BaseEnd
        self.imageLPF = 0.0 # low pass filter of the image data, Hz: ImagePhys_ImgLPF
        self.physLPF = 0.0 # low pass filter of the physiology data, Hz (0 = no filtering): ImagePhys_PhysLPF
        self.physLPFChanged = False # flag in case the physiology LPF changes (avoid recalculation)
        self.physSign = 0.0 # ImagePhys_PhysSign (detection sign for events)
        self.physThresh = -50.0 # ImagePhys_PhysThresh (threshold in pA to detect events)
        self.physThreshLine = None
        self.ratioImages = False # only set true once a ratio (reference) image is loaded 
        self.ROIfig = None
        self.baseImage=[]
        self.viewFlag = False # false if viewing movie, true if viewing fixed image
        self.referenceImage = []
        self.ratioImage = None
        self.useRatio = False
        self.AllRois = []
        self.nROI = 0 # count of ROI's in the window
        self.rois = []
        self.currentRoi = None
        self.imageData = [] # Image Data array, information about the data is in the dataState dictionary
        self.lastROITouched=[]
        self.spikesFound = None
        self.burstsFound = None
        self.spikeTimes = []
        self.burstTimes = []
        self.specImage = []
        self.specImageCalcFlag = False
        self.stdImage = []
        self.avgImage = []
                
        self.spikesFoundpk = None
        self.withinBurstsFound = None
        self.FData = []
        self.MPLFig = None # We keep one instance of a matplotlib figure, create and destroy as needed
        self.floatingWindow = None  # one instance of a pyqtgraph window that floats.
        self.pgwin = None
        
        self.ctrlWidget = QtGui.QWidget()
        self.ctrl = ctrlTemplate.Ui_Form()
        self.ctrl.setupUi(self.ctrlWidget)
        
        self.ctrlImageFuncWidget = QtGui.QWidget()
        self.ctrlImageFunc = ctrlTemplateAnalysis.Ui_Form()
        self.ctrlImageFunc.setupUi(self.ctrlImageFuncWidget)
        
        self.ctrlPhysFuncWidget = QtGui.QWidget()
        self.ctrlPhysFunc = ctrlTemplatePhysiology.Ui_Form()
        self.ctrlPhysFunc.setupUi(self.ctrlPhysFuncWidget)
        
        self.initDataState()
        self.RGB = Utility.makeRGB()
        
        ## Setup basic GUI
        self._elements_ = OrderedDict([
            ('File Loader', {'type': 'fileInput', 'size': (150, 300), 'host': self, 'showFileTree': True}),
            ('Image',       {'type': 'imageView', 'pos': ('right', 'File Loader'), 'size': (500, 500)}),
            ('Analysis',    {'type': 'ctrl', 'object': self.ctrlImageFuncWidget, 'host': self, 'size': (150,300)}),
            ('Physiology',  {'type': 'ctrl', 'object': self.ctrlPhysFuncWidget, 'pos' : ('above', 'Analysis'), 'size': (150,300)}),
            ('Imaging Parameters',  {'type': 'ctrl', 'object': self.ctrlWidget, 'pos' : ('above', 'Physiology'), 'size': (150,300)}), 
            ('Background Plot',  {'type': 'plot', 'pos': ('right', 'Imaging Parameters'),'size': (1000, 100)}),
            ('ROI Plot',   {'type': 'plot',  'pos': ('bottom', 'Background Plot'),'size': (1000, 300)}),
            ('Phys Plot',   {'type': 'plot',  'pos': ('bottom', 'ROI Plot'),'size': (1000, 300)}),
            
#            ('Line Scan',   {'type': 'imageView', 'size': (1000, 300)}),
            #('Data Table',  {'type': 'table', 'pos': ('below', 'Time Plot')}),
        ])
        self.initializeElements()
        self.ctrl.ImagePhys_RectSelect.stateChanged.connect(self.updateRectSelect)
        self.ctrl.ImagePhys_Update.clicked.connect(self.updateAnalysis)
        self.ROI_Plot = self.getElement('ROI Plot', create=True)
        self.backgroundPlot = self.getElement('Background Plot', create=True)
        self.physPlot = self.getElement('Phys Plot', create = True)
        self.lr = pg.LinearRegionItem([0, 1])
        # self.ROI_Plot.addItem(self.lr)
        self.updateRectSelect()    
        self.ROI_Plot.plotItem.vb.setXLink('Phys Plot') # not sure - this seems to be at the wrong level in the window manager
        self.imageView = self.getElement('Image', create=True)
        self.imageItem = self.imageView.imageItem
        self.fileLoaderInstance = self.getElement('File Loader', create=True)

        # Plots are updated when the selected region changes
        self.lr.sigRegionChanged.connect(self.updateAnalysis)
        self.imageView.sigProcessingChanged.connect(self.processData)
        
        # main image processing buttons
        self.ctrl.ImagePhys_addRoi.clicked.connect(self.addOneROI)
        self.ctrl.ImagePhys_clearRoi.clicked.connect(self.clearAllROI)

        self.ctrl.ImagePhys_getRatio.clicked.connect(self.loadRatioImage)
        self.ctrl.ImagePhys_clearRatio.clicked.connect(self.clearRatioImage)
        self.ctrl.ImagePhys_ImgNormalize.clicked.connect(self.doNormalize)
        self.ctrl.ImagePhys_UnBleach.clicked.connect(self.unbleachImage)
        self.ctrl.ImagePhys_SpecCalc.clicked.connect(self.spectrumCalc)
        self.ctrl.ImagePhys_View.currentIndexChanged.connect(self.changeView)
        self.ctrl.ImagePhys_RecalculateROIs.clicked.connect(self.calculateAllROIs)
        self.ctrl.ImagePhys_RetrieveROI.clicked.connect(self.restoreROI)
        self.ctrl.ImagePhys_SaveROI.clicked.connect(self.saveROI)
        self.ctrl.ImagePhys_findROIs.clicked.connect(self.findROIs)
#        self.ctrl.ImagePhys_CorrTool_BL1.clicked.connect(self.Baseline1) # these are checkboxes now...
        self.ctrl.ImagePhys_CorrTool_HPF.stateChanged.connect(self.refilterCurrentROI) # corr tool is the checkbox
        self.ctrl.ImagePhys_CorrTool_LPF.stateChanged.connect(self.refilterCurrentROI)
        self.ctrl.ImagePhys_ImgHPF.editingFinished.connect(self.refilterCurrentROI) # ImgHPF is the is the spinbox
        self.ctrl.ImagePhys_ImgLPF.editingFinished.connect(self.refilterCurrentROI)
        self.ctrl.ImagePhys_GetFileInfo.clicked.connect(self.getFileInfo)
        self.ctrl.ImagePhys_RegisterStack.clicked.connect(self.RegisterStack)
        self.ctrl.ImagePhys_DisplayTraces.clicked.connect(self.makeROIDataFigure)
        self.ctrl.ImagePhys_ExportTiff.clicked.connect(self.ExportTiff)
        
        # Physiology analysis buttons and controls
        self.ctrlPhysFunc.ImagePhys_DetectSpikes.clicked.connect(self.detectSpikes)
        self.ctrlPhysFunc.ImagePhys_PhysThresh.valueChanged.connect(self.showPhysTrigger) 
        #self.ctrlPhysFunc.ImagePhysFuncs_RevSTA.clicked.connect(self.RevSTA)
        self.ctrlPhysFunc.ImagePhys_STA.clicked.connect(self.computeSTA)
        self.ctrlPhysFunc.ImagePhys_BTA.clicked.connect(self.computeBTA)
        self.ctrlPhysFunc.ImagePhys_PhysLPF.valueChanged.connect(self.physLPF_valueChanged)
        self.ctrl.ImagePhys_PhysROIPlot.toggled.connect(self.setupPhysROIPlot)
        #
        # Imaging analysis buttons
        #
        self.ctrlImageFunc.IAFuncs_Distance.clicked.connect(self.ROIDistances)
        self.ctrlImageFunc.IAFuncs_DistanceStrength.clicked.connect(self.ROIDistStrength)
        self.ctrlImageFunc.IAFuncs_NetworkGraph.clicked.connect(self.NetworkGraph)
        self.ctrlImageFunc.IAFuncs_Analysis_AXCorr_Individual.clicked.connect(self.Analog_Xcorr_Individual)
        self.ctrlImageFunc.IAFuncs_Analysis_AXCorr.clicked.connect(self.Analog_Xcorr)
        self.ctrlImageFunc.IAFuncs_Analysis_UnbiasedXC.clicked.connect(self.Analog_Xcorr_unbiased)
        self.ctrlImageFunc.IAFuncs_DistanceStrengthPrint.clicked.connect(self.printDistStrength)

    def initDataState(self):
        self.dataState = {'Loaded': False, 'bleachCorrection': False, 'Normalized': False,
                        'NType' : None, 'Structure': 'Flat', 'NTrials': 0, 'ratioLoaded': False}
        self.ctrl.ImagePhys_BleachInfo.setText('None')
        self.ctrl.ImagePhys_NormInfo.setText('None')
        self.IXC_Strength = []
        self.ROIDistanceMap = []
        self.tc_bleach = []

    def updateRectSelect(self):
        self.rectSelect = self.ctrl.ImagePhys_RectSelect.isChecked()
        if self.rectSelect:
            self.ROI_Plot.plotItem.vb.setLeftButtonAction(mode='rect') # use the rubber band box instead
            self.physPlot.plotItem.vb.setLeftButtonAction(mode='rect') # use the rubber band box instead
        else:
            self.ROI_Plot.plotItem.vb.setLeftButtonAction(mode='pan') # use the standard pan mode instead
            self.physPlot.plotItem.vb.setLeftButtonAction(mode='pan') # use the standard pan modeinstead
        
    def changeView(self):
        view = self.ctrl.ImagePhys_View.currentText()
        if self.dataState['ratioLoaded'] is True:
            if view == 'Ratio Image':
                self.imageView.setImage(self.ratioImage)
                self.viewFlag = True

        if self.dataState['Loaded'] is False:
            return # no data - so skip this.
        if view == 'Reference Image': 
            self.imageView.setImage(self.baseImage)
            self.viewFlag = True
        if view == 'Std Image':
            self.imageView.setImage(self.stdImage)
        if view == 'Spectrum Image':
            self.imageView.setImage(self.specImageDisplay)
        if view == 'Movie':
            self.imageView.setImage(self.imageData)
            self.viewFlag = False

    def processData(self):
        self.normData = []
        self.imageData = []
        print 'in processData...'
        for img in self.rawData:
            print 'doing image processdata'
            n = np.empty(img.shape, dtype=img.dtype)
            for i in range(img.shape[0]):
                n[i] = self.imageView.normalize(img[i])
            self.normData.append(n)
            
            imgSet = {'procMean': n.mean(axis=0), 'procStd': n.std(axis=0)}
            print 'appending...'
            self.imageData.append(imgSet)
            
    def updateAnalysis(self):
        self.getDataStruct()
        roi = self.currentRoi
        plot = self.getElement('Background Plot')
        plot.clearPlots()
        print 'LPF Changed?: ', self.physLPFChanged
        if self.physLPFChanged: # only update if the LPF filter has changed
            self.readPhysiology(self.currentDataDirectory) # re-read in case LPF has changed
        c = 0
        print 'Roi in update: ', roi
        if self.currentRoi is None:
            return
        for img in self.normData: # pull from all the normalized data arrays (in a list)
            #img = img.mean(axis=1)
            rgn = self.lr.getRegion()
            img = img[:, rgn[0]:rgn[1]].mean(axis=1)
            data = roi.getArrayRegion(img, self.imageItem, axes=(1,2))
            m = data.mean(axis=1).mean(axis=1)
            #data = roi.getArrayRegion(img, self.view.imageView, axes=(1,2))
            #s = data.mean(axis=1).mean(axis=1)
            plot.plot(m, pen=pg.hsvColor(c*0.2, 1.0, 1.0))
            #self.plot.plot(m-s, pen=pg.hsvColor(c*0.2, 1.0, 0.4))
            #self.plot.plot(m+s, pen=pg.hsvColor(c*0.2, 1.0, 0.4))
            c += 1
            
            #if c == 1:
                #self.getElement('Line Scan').setImage(data.mean(axis=2))
        #if self.traces is None:
            #return
        #rgn = self.lr.getRegion()
        #data = self.traces['Time': rgn[0]:rgn[1]]
        #self.plot2.plot(data.mean(axis=1), clear=True)
        #self.plot2.plot(data.max(axis=1))
        #self.plot2.plot(data.min(axis=1))

    def loadFileRequested(self, dh):
        """Called by file loader when a file load is requested.
        In this case, we request a directory, corresponding to a sample run,
        which may contain both physiology and image data.
        If multiple files are selected, this routine will be called for each one...
        
        """
<<<<<<< HEAD
=======
        
        ds = self.dataModel.isSequence(dh[0])
#        print 'is seqence? : ', ds
        dirtype = self.dataModel.dirType(dh[0])
#        print 'dirtype: ', dirtype
#        print 'day: ', self.dataModel.getDayInfo(dh[0])
#        print 'slice: ', self.dataModel.getSliceInfo(dh[0])
        if dirtype == 'ProtocolSequence':
            dsp = self.dataModel.listSequenceParams(dh[0])
#            print 'pseq par: ', dsp
            #m = self.dataModel.buildSequenceArray(dh[0], lambda protoDir: self.dataModel.getClampFile(protoDir).read()['primary'])
            #print 'm = ', m
        
        
        else:
#            print 'dt= ', dirtype
#            print dir(self.dataModel)
            pass
       # return
        
>>>>>>> 77166baf
        dlh = self.fileLoaderInstance.selectedFiles()
        if self.ctrl.ImagePhys_PhysROIPlot.isChecked():
            print 'multiple file load, lendh: ', len(dlh)
            self.makePhysROIPlot(dh, dlh)
        else:
            if len(dlh) > 1:
                raise  HelpfulException("pbm_ImageAnalysis: loadFileRequested Error\nCan only load from single file", msgType='status')
                return False
            else:
                self.loadSingleFile(dh[0])
    
    def setupPhysROIPlot(self):
        if self.ctrl.ImagePhys_PhysROIPlot.isChecked():
            self.checkMPL()
            self.firstPlot=False
            self.plotCount = 0

    def makePhysROIPlot(self, dh, dlh):
        if type(dh) is list:
            dh = dh[0]
        fname = dh.name()
        (head, tail) = os.path.split(fname)
        self.MPRncolumns = 2
        self.MPRnrows = len(dlh)
        if len(dlh) % 2 == 1:
            self.MPRnrows += 2
        if self.firstPlot is False:
            (self.MPLFig, self.MPPhysPlots) = PL.subplots(num="Physiology-Fluor comparison", 
            nrows = self.MPRnrows, ncols=self.MPRncolumns, sharex = True, sharey = False)
            self.MPLFig.suptitle('Dataset: %s' % (head) , fontsize=10)

            self.nPhysPlots = len(dlh)
            c = 0
            r = 0
            for i in range(0,self.MPRnrows*self.MPRncolumns,2):
                self.MPPhysPlots[r,c].sharey = True
                r = r + 2
                if r >= self.MPRnrows:
                    r = 0
                    c += 1
            c = 0
            r = 0
            for i in range(1,self.MPRnrows*self.MPRncolumns,2):
                self.MPPhysPlots[r,c].sharey = True
                r = r + 2
                if r >= self.MPRnrows:
                    r = 0
                    c += 1
                
        self.firstPlot = True
        try:
            self.loadSingleFile(dh)
        except:
            print 'problem loading data... skipping'
            self.plotCount += 1
            return
        self.unbleachImage()
        self.calculateAllROIs()

        c = 0
        r = self.plotCount*2
        if r >= self.MPRnrows-1:
            c += 1
            r = self.plotCount*2 % self.MPRnrows
        self.MPPhysPlots[r+1, c].plot(self.tdat, self.physData, 'k-')
        self.MPPhysPlots[r+1, c].set_title(tail)

        for i in range(self.nROI):
            ndpt = len(self.FData[i,:])
            self.MPPhysPlots[r,c].plot(self.imageTimes[0:ndpt], (self.FData[i,:]-1.0)*100.)
        self.plotCount += 1
        PL.draw()
        if self.plotCount >= self.nPhysPlots:
            PL.show()
            self.ctrl.ImagePhys_PhysROIPlot.setCheckState(False) # turn off now - to properly sequence reload
            PL.savefig('/Users/pbmanis/Desktop/IA.png', dpi=600, format='png')


    def loadSingleFile(self, dh):
        self.imageView.setFocus()
        self.downSample = int(self.ctrl.ImagePhys_Downsample.currentText())
        if self.downSample <= 0:
            self.downSample = 1 # same as "none"
        self.initDataState()
        
        self.shiftFlag = False # eventually, but at the moment it does NOT work
        self.getDataStruct()
        
        if type(dh) is list:
            dh = dh[0]
        self.currentFileName = dh.name()
        self.imageScaleUnit = 'pixels'

        if self.dataStruct is 'flat':
            #print 'getting Flat data structure!'
            if dh.isFile():
                fhandle = dh
            else:
                fhandle = dh['Camera/frames.ma']
                self.clearPhysiologyInfo() # clear the physiology data currently in memory to avoid confusion
            # print dh
            # print fhandle
            self.rawData = []
            if not dh.isFile():
                self.readPhysiology(dh)
            if self.downSample == 1:
                imt = MetaArray(file=fhandle.name())
                self.imageInfo = imt.infoCopy()
                img = imt.asarray()
                #img = fhandle.read() # read the image stack directly
            else:
                (img, info) = self.tryDownSample(fhandle)
                self.imageInfo = info
            if img == []:
                return False
            fi = self.ignoreFirst

            self.imageData = img.view(np.ndarray) # load into rawData, clipping the first image if needed
            self.rawData = self.imageData.copy()[fi:] # save the raw data.
            # reduce image size if it is too big:
            self.imageData = self.imageData[fi:]
            self.baseImage = self.imageData[0] # just to show after processing...
            self.imageTimes = self.imageInfo[0].values()[1]
            self.imagedT = np.mean(np.diff(self.imageTimes))
            self.imageTimes = self.imageTimes[fi:]
            self.imageView.setImage(self.imageData)
            self.dataState['Loaded'] = True
            self.dataState['Structure'] = 'Flat'
            print 'rawdata shape: ', self.rawData.shape
            self.background = self.rawData.mean(axis=2).mean(axis=1)
            self.backgroundmean = self.background.mean(axis=0)

            #self.processData()

        else: # interleaved data structure (Deepti Rao's calcium imaging data)
            dirs = dh.subDirs() # find out what kind of data we 
            images = [[],[],[],[]]
            ## Iterate over sequence
            minFrames = None
            for d in dirs: # each of the directories contains a data set
                d = dh[d]
                try:
                    ind = d.info()[('Clamp1', 'amp')]
                except:
                    print d
                    print d.info()
                    raise
                img = d['Camera/frames.ma'].read()
                images[ind].append(img)
                
                if minFrames is None or img.shape[0] < minFrames:
                    minFrames = img.shape[0]
                
            self.rawData = []
            self.imageData = []
            print "len images: %d " % (len(images))
            while len(images) > 0:
                imgs = images.pop(0)
                img = np.concatenate([i[np.newaxis,:minFrames,...] for i in imgs], axis=0)
                self.rawData.append(img.astype(np.float32))
                #img /= self.background
            
            ## remove bleaching curve from first two axes
            ctrlMean = self.rawData[0].mean(axis=2).mean(axis=2)
            trialCurve = ctrlMean.mean(axis=1)[:,np.newaxis,np.newaxis,np.newaxis]
            timeCurve = ctrlMean.mean(axis=0)[np.newaxis,:,np.newaxis,np.newaxis]
            del ctrlMean
            for img in self.rawData:
                img /= trialCurve
                img /= timeCurve

            #for img in self.rawData:
                #m = img.mean(axis=0)
                #s = img.std(axis=0)
                #if self.background is not None:
                    #m = m.astype(np.float32)
                    #m /= self.background
                    #s = s.astype(np.float32)
                    #s /= self.background
                #imgSet = {'mean': m, 'std': s}
                #self.data.append(imgSet)
                #self.imgMeans.append(m)
                #self.imgStds.append(s)
        
            self.imageItem.setImage(self.rawData[1].mean(axis=0))
            self.processData()
        
            ## set up the selection region correctly and prepare IV curves
            #if len(dirs) > 0:
                #end = cmd.xvals('Time')[-1]
                #self.lr.setRegion([end *0.5, end * 0.6])
                #self.updateAnalysis()
                #info = [
                    #{'name': 'Command', 'units': cmd.axisUnits(-1), 'values': np.array(values)},
                    #data.infoCopy('Time'), 
                    #data.infoCopy(-1)]
                #self.traces = MetaArray(np.vstack(traces), info=info)
            self.imageData = self.rawData
        self.ROI_Plot.clearPlots()
        self.getDataStruct()
        self.currentDataDirectory = dh
        self.ctrl.ImagePhys_View.setCurrentIndex(0)# always set to show the movie
        self.specImageCalcFlag = False # we need to recalculate the spectrum
        npts = self.imageData.shape[0]/2
        freq = np.fft.fftfreq(npts, d=self.imagedT)
        freq = freq[0:npts/2 + 1]
        self.ctrl.ImagePhys_SpecHPF.setMinimum(0.0)
        self.ctrl.ImagePhys_SpecHPF.setMaximum(np.max(freq))
        self.ctrl.ImagePhys_SpecHPF.setValue(freq[1])
        self.ctrl.ImagePhys_SpecLPF.setMinimum(freq[1])
        self.ctrl.ImagePhys_SpecLPF.setMaximum(np.max(freq))
        self.ctrl.ImagePhys_SpecLPF.setValue(np.max(freq))
        
        self.updateAvgStdImage() # make sure mean and std are properly updated
        self.calculateAllROIs() # recompute the ROIS
        self.updateThisROI(self.lastROITouched)  #  and make sure plot reflects current ROI (not old data)  
        return True

    def updateAvgStdImage(self):
        """ update the reference image types and then make sure display agrees.
        """
        self.aveImage = np.mean(self.imageData, axis=0)
        #self.stdImage = scipy.stats.skew(self.imageData, axis=0)
        self.stdImage = np.std(self.imageData, axis=0)
        self.changeView()

    def spectrumCalc(self):
        """
        Calculate the spectrum and display the power across timein a frequency band as the image
        intensity at each point. Useful for finding areas of activity
        """
        sh = self.imageData.shape
        if self.specImageCalcFlag is False: # calculate spectrum info
            self.freim = np.abs(np.fft.fft(self.imageData, axis=0)/self.imageData.shape[0])
            self.specImageCalcFlag = True
            
        npts = self.imageData.shape[0]/2
        freq = np.fft.fftfreq(npts, d=self.imagedT) # get frequency list
        freq = freq[0:npts/2 + 1]
        hpf = self.ctrl.ImagePhys_SpecHPF.value()
        lpf = self.ctrl.ImagePhys_SpecLPF.value()
        u = np.where(freq > hpf) # from frequencies, select those from the window
        v = np.where(freq < lpf)
        frl = list(set(u[0]).intersection(set(v[0])))
        if len(frl) == 0: # catch bad selection
            return
        si = self.freim.take(frl, axis=0) # % make selection
        self.specImage = np.mean(si, axis=0) # and get the average across the frequenies selected
        sigma = self.ctrl.ImagePhys_FFTSmooth.value()
        self.specImageDisplay = scipy.ndimage.filters.gaussian_filter(self.specImage, sigma) # smooth a bit
        view = self.ctrl.ImagePhys_View.setCurrentIndex(3)
        self.changeView()

    def getImageScaling(self):
        """ retrieve scaling factor and set imageScaleUnit from the info on the image file
            In the case where the information is missing, we just set pixels.
        """
        if 'pixelSize' in self.imageInfo[3]:
            print self.imageInfo[3]
            pixelsize = self.imageInfo[3]['pixelSize']
            region = self.imageInfo[3]['region']
            binning = self.imageInfo[3]['binning']
            self.imageScaleUnit = 'um'
            sf = 1.0e6
        else:
            print 'Old File without full scaling information on image, setting to defaults of pixels.'
            sh = self.imageData.shape
            region = [0, 0, sh[1], sh[2]] # make region from image data directly [x0,y0,y1,y1]
            px = [1.0, 1.0] # scaling is now in pixels directly
            self.imageScaleUnit = 'pixels'
            sf = 1.0
            pixelsize = [1.0, 1.0]
        sx = region[2]-region[0]
        sy = region[3]-region[1]
        px = [0, 0]
        px[0] = pixelsize[0] * sf
        px[1] = pixelsize[1] * sf
        sx = sx*px[0]
        sy = sy*px[1]
        #print "sx, sy, px", sx, sy, px
        return(sx, sy, px)
    
    def getFileInfo(self):
        
        dh = self.fileLoaderInstance.selectedFiles()
        dh = dh[0]
        print dh
        imt = MetaArray(file=dh.name()) # , subset=(slice(block_pos,block_pos+block_size),slice(None), slice(None)))
        sh = imt.shape
        info = imt.infoCopy()
        self.downSample = int(self.ctrl.ImagePhys_Downsample.currentText())
        if self.downSample <= 0:
            self.downSample = 1 # same as "none"
        totframes = int(np.ceil(sh[0]/self.downSample))
        imageTimes = info[0].values()[1]
        dt = np.mean(np.diff(imageTimes))
        print '\n'
        print '*'*80
        print 'File %s\n   Contains %d frames of %d x %d' % (dh.name(), sh[0], sh[1], sh[2])
        print    '   (would downsample to %d frames atdownsample = %d ' % (totframes, self.downSample)
        print 'Frame rate is: %12.5f s per frame or %8.2f Hz' % (dt, 1.0/dt)
        
    def tryDownSample(self, dh):
        imt = MetaArray(file=dh.name()) # , subset=(slice(block_pos,block_pos+block_size),slice(None), slice(None)))
        if imt is None:
            raise  HelpfulException("Failed to read file %s in tryDownSample" % dh.name(), msgType='status')
        sh = imt.shape
        info = imt.infoCopy()
        outframes = int(np.ceil(sh[0]/self.downSample))
        bigblock = 1000
        nbigblocks = int(np.floor(sh[0]/bigblock))
        nlastblock = sh[0] - nbigblocks*bigblock
        if nlastblock > 0:
            nbigblocks += 1
        nframesperblock = bigblock/self.downSample
        print 'Reducing from %d frames to %d frames, downsample = %d ' % (sh[0], outframes, self.downSample)
#        print "bigblock: %d  nbigblocks: %d  lastblock: %d   Frames Per Block: %d" % (bigblock, nbigblocks, nlastblock, nframesperblock)
        imt_out = np.empty((outframes, sh[1], sh[2]), dtype=np.float32)
        tfr = 0
        nfr = 0
        with pg.ProgressDialog("Downsampling", 0, outframes) as dlg:
            avgflag = True
            dlg.setLabelText("Reading images...")
            dlg.setValue(0)
            dlg.setMaximum(outframes)
            bbcount = 0
            for bb in range(nbigblocks):
                img = imt[bb*bigblock:(bb+1)*bigblock,:,:]
                try:
                    img=img.asarray()
                except:
                    pass
                if bb == nbigblocks-1:
                    nframesperblock = int(np.floor(nlastblock/self.downSample))
                    print "reading last block of short..."
                for fr in range(nframesperblock):
                    dlg.setLabelText("Reading block %d of %d" % (tfr, outframes))
                    block_pos = fr * self.downSample
                    #print 'tfr: %d  block: %5d,  frame: %d ' % (tfr, block_pos, nfr)
                    if avgflag:
                        imt_out[tfr] = np.mean(img[block_pos:(block_pos+self.downSample)], axis=0)
    #                    imt_out[fr] = np.mean(imt[block_pos:(block_pos+self.downSample)], axis=0)
                    else:
                        try:
                            imt_out[tfr] = img[block_pos,:,:]
                        except:
                            print 'Failing!!! fr: %d   blockpos: %d  bb: %d' % (fr, block_pos, bb)
                    dlg += 1
                    tfr += 1
                    nfr = tfr*self.downSample
                    if dlg.wasCanceled():
                        raise Exception("Downample input canceled by user.")
                
        return(imt_out, info)

    def clearPhysiologyInfo(self):
        self.physPlot.clearPlots()
        self.physData = []
        self.physThreshLine = None
        self.spikesFound = None
        self.spikeFoundpk = None
        self.burstsFound = None
        self.withinBurstsFound = None
        self.makeSpikePointers() # prepare the graph
        
    def readPhysiology(self, dh=None):
        """ call to read the physiology from the primary data channel
        dh is thehandle to the directory where the data is stored (not the file itself)
        """
        if dh is None:
            return
        self.clearPhysiologyInfo()
        data = self.dataModel.getClampFile(dh).read() # retrieve the physiology traces
        self.physData = self.dataModel.getClampPrimary(data).asarray()
<<<<<<< HEAD
        self.physData = self.physData * 1e12 # convert to pA
=======
        if self.dataModel.getClampMode(data) == 'IC':
            self.physData = self.physData * 1e3 # convert to mV
            
        else:
            self.physData = self.physData * 1e12 # convert to pA
>>>>>>> 77166baf
        info1 = data.infoCopy()
        self.samplefreq = info1[2]['DAQ']['primary']['rate']
        if self.physLPF >= 250.0 and self.physLPF < 0.5*self.samplefreq: # respect Nyquist, just minimally
            self.physData =  Utility.SignalFilter_LPFBessel(self.physData, self.physLPF, self.samplefreq, NPole = 8)
        self.physLPFChanged = False # we have updated now, so flag is reset
        maxplotpts=50000
        shdat = self.physData.shape
        decimate_factor = 1
        if shdat[0] > maxplotpts:
            decimate_factor = int(np.floor(shdat[0]/maxplotpts))
            if decimate_factor < 1:
                decimate_factor = 1
        else:
            pass
            # store primary channel data and read command amplitude
        #print 'decimate factor: %d' % (decimate_factor)
        #print 'Number of points in original data set: ', shdat
        tdat = data.infoCopy()[1]['values']
        tdat = tdat[::decimate_factor]
        self.tdat = data.infoCopy()[1]['values']/1000.
        self.physPlot.plot(tdat, self.physData[::decimate_factor], pen=pg.mkPen('w')) # , decimate=decimate_factor)
        self.showPhysTrigger()
        try:
            self.detectSpikes()
        except:
            pass
        
    def loadRatioImage(self):
        print 'loading ratio image'
        dh = self.fileLoaderInstance.selectedFiles()
        self.ratioImage = dh[0].read()[np.newaxis,...].astype(float)
        print self.ratioImage
        #self.background /= self.background.max()
        if self.ratioImage is None:
            self.dataState['ratioLoaded'] = False
            self.useRatio = False
            view = self.ctrl.ImagePhys_View.currentText()
            if view == 'Ratio Image':
                view = self.ctrl.ImagePhys_View.setCurrentIndex(0)

        else:
            self.useRatio = True
            self.dataState['ratioLoaded'] = True
            view = self.ctrl.ImagePhys_View.setCurrentIndex(4)
            self.changeView()

    def clearRatioImage(self):
        self.ratioImage = None
        self.dataState['ratioLoaded'] = False
        self.useRatio = False
        view = self.ctrl.ImagePhys_View.setCurrentIndex(0)
        self.changeView()
            
    def getDataStruct(self):
        ds = self.ctrl.ImagePhys_DataStruct.currentIndex()
        if ds == 0:
            self.dataStruct = 'flat'
        else:
            self.dataStruct = 'interleaved'
        self.ignoreFirst = self.ctrl.ImagePhys_ignoreFirst.value()
        lpf = self.ctrlPhysFunc.ImagePhys_PhysLPF.value()
        if lpf == 0.0:
            self.physLPF = 0.0
        else:
            self.physLPF = lpf
        #print "data struct = %s" % self.dataStruct
        #print "ignore First: ", self.ignoreFirst
        #print "lpf: %8.1f" % self.physLPF

    def physLPF_valueChanged(self):
        self.physLPFChanged = True # just note that it has changed
    
    def doNormalize(self):
        method = self.ctrl.ImagePhys_ImgMethod.currentIndex()
        if method == 0: # (F-Fo)/Fo # referenced to a baseline
            self.StandarddFFImage()
        if method == 1:
            self.MediandFFImage() # Referenced to median of each image
        if method == 2:
            self.normalizeImage() # another normalization
        if method == 3:
            self.slowFilterImage() # slow filtering normalization: (F-Fslow)/Fslow on pixel basis over time
<<<<<<< HEAD
        if method == 4: # g/r ratio  - future: requires image to be loaded (hooks in place, no code yet)
            pass
=======
        print 'normalize method: ', method
        print self.dataState['ratioLoaded']
        print self.useRatio
        if method == 4: # g/r ratio  - future: requires image to be loaded (hooks in place, no code yet)
            if self.dataState['ratioLoaded'] and self.useRatio:
                self.GRFFImage() # convert using the ratio
                
>>>>>>> 77166baf
        self.updateAvgStdImage()
        self.calculateAllROIs()
        
    def ExportTiff(self):
        """ Take the current image data and make a directory with individual TIFF files
            for the frames, using PIL.
            Useful for making movies (read the tiffs into ImageJ, export QT or QVI file)
        """
        # self.ImageData
        tiffpath = '../TiffStacks/'
        if not os.path.isdir(tiffpath):
            os.makedirs(tiffpath)
        else: # overwrite the directory - by deleting existing files first
            if os.path.isdir(tiffpath): # keep the working directory clean.
                for root, dirs, files in os.walk(tiffpath):
                    for f in files:
                        os.unlink(os.path.join(root, f))
                    for d in dirs:
                        shutil.rmtree(os.path.join(root, d))
            
        image_sh = self.imageData.shape
        nframes = image_sh[0]
        xsize = image_sh[1]
        ysize = image_sh[2]
        print 'Writing tiff images to %s\n' % (tiffpath)
        for i in range(0, nframes):
            ai = Image.fromarray(self.imageData[i,:,:]*8192.0)
            fn = tiffpath + 'acq4_ImageAnalysis_%05d.tiff' % (i)
            ai.save(fn)
#
#---------baseline correction routines --------------------
#
    def Baseline1(self, roi=None):       
    ### data correction routine to smooth out the baseline
    ###
        self.FilterKernel = 11
        self.FilterOrder = 3
        thr = 2.0 # self.ui.CorrTool_Threshold.value()
        dds = self.BFData[:,0:-1].copy()
        if roi is None:
            lrois = range(0, self.nROI)
        else:
            lrois = [roi]
        for roi in lrois:
            d = self.BFData[roi.ID].copy().T
            ds = Utility.savitzky_golay(d, kernel = 31, order = 5) # smooth data
            dds[roi.ID] = np.diff(ds) # take derivative of smoothed data
            stdev = np.std(dds[roi.ID])
            pts = np.where(np.abs(dds[roi.ID]) < thr*stdev) # get subset of points to fit
            dds2 = np.diff(np.diff(ds))
            stdev2 = np.std(dds2)
            pts2 = np.where(np.abs(dds2) < thr*stdev2)
            s0 = set(np.transpose(pts).flat)
            s1 = set(np.transpose(pts2).flat)
            ptsok = list(s1.intersection(s0))

            if len(ptsok) == 0:
                return
            tf = self.imageTimes[ptsok]
            df = d[ptsok]
            p = np.polyfit(tf, df, 5)
            bd = np.polyval(p, self.imageTimes)
            dm = np.mean(d[0:10])
            bl = Utility.savitzky_golay(d/bd, kernel = self.FilterKernel,
                                                      order = self.FilterOrder)
            return(bl)
            #self.FData[roi, :] = self.BFData[roi,:]
            #self.plotdata(self.times, 100*(self.BFData-1.0), datacolor = 'blue', erase = True,
            #          background = False, scaleReset=False, yMinorTicks=0, yMajorTicks=3,
            #          yLabel = u'\u0394F/F<sub>ROI %d</sub>')
       # self.makeROIDataFigure(clear=False, gcolor='g')

    def SignalBPF(self, roi):
       """ data correction
       try to decrease baseline drift by high-pass filtering the data.
       """
       #self.BFData = np.array(self.FData).copy()
       HPF = self.ctrl.ImagePhys_ImgHPF.value()
       LPF = self.ctrl.ImagePhys_ImgLPF.value() # 100.0
       if LPF < 4.0*HPF:
           print "please make lpf/hpf further apart in frequency"
           return
       dt = np.mean(np.diff(self.imageTimes))
       samplefreq = 1.0/dt
       if (LPF > 0.5*samplefreq):
           LPF = 0.5*samplefreq
       d = self.BFData[roi.ID].copy().T
       return(Utility.SignalFilter(d, LPF, HPF, samplefreq))

    def SignalHPF(self, roi): 
        """ data correction
        try to decrease baseline drift by high-pass filtering the data.
        """
        HPF = self.ctrl.ImagePhys_ImgHPF.value()
        dt = np.mean(np.diff(self.imageTimes))
        samplefreq = 1.0/dt
        d = self.BFData[roi.ID].copy().T
        return(Utility.SignalFilter_HPFButter(d, HPF, samplefreq))

    def SignalLPF(self, roi): 
        """ data correction
        Low-pass filter the data.
        """
        LPF = self.ctrl.ImagePhys_ImgLPF.value() # 100.0
        dt = np.mean(np.diff(self.imageTimes))
        samplefreq = 1.0/dt
        if (LPF > 0.5*samplefreq):
            LPF = 0.5*samplefreq
        d = self.BFData[roi.ID].copy().T
        return(Utility.SignalFilter_LPFButter(d, LPF, samplefreq))
        
#
# detect spikes in physiology trace
#
    def showPhysTrigger(self):
        thr = self.ctrlPhysFunc.ImagePhys_PhysThresh.value()
        sign = self.ctrlPhysFunc.ImagePhys_PhysSign.currentIndex()
        if sign == 0:
            ysign = 1.0
        else:
            ysign = -1.0
        if self.physThreshLine is None:
            self.physThreshLine = self.physPlot.plot(x=np.array([self.tdat[0], self.tdat[-1]]),
                y=np.array([ysign*thr, ysign*thr]), pen=pg.mkPen('r'), clear=False)
        else:
            self.physThreshLine.setData(x=np.array([self.tdat[0], self.tdat[-1]]), 
                y=np.array([ysign*thr, ysign*thr]))

    def detectSpikes(self, burstMark = None):
        spikescale = 1.0 # or 1e-12...
        thr = spikescale*self.ctrlPhysFunc.ImagePhys_PhysThresh.value()
        sign = self.ctrlPhysFunc.ImagePhys_PhysSign.currentIndex()
        if sign == 0:
            ysign = 1.0
        else:
            ysign = -1.0
        (sptimes, sppts) = Utility.findspikes(self.tdat, ysign*self.physData, thr*spikescale, t0=None, t1= None, 
            dt = 1.0/self.samplefreq, mode='peak', interpolate=False, debug=False)
        self.SpikeTimes = sptimes
        if len(sptimes) <= 1:
            return
        yspmarks=ysign*thr*spikescale
        bList = self.defineSpikeBursts()
        self.burstTimes = bList
        yburstMarks = ysign*thr*0.9*spikescale
        ywithinBurstMarks = ysign*thr*0.8*spikescale
        self.makeSpikePointers(spikes=(sptimes, yspmarks), spikespk=(sptimes, self.physData[sppts]),
            bursts = (bList, yburstMarks, ywithinBurstMarks))
        print 'spikes detected: %d' % (len(sptimes))

    def makeSpikePointers(self, spikes = None, spikespk = None, bursts=None):
        # add scatterplot items to physiology trace  - these start out empty, but we can replace
        # the points in the arrays later.
        if spikes is not None and len(spikes[0]) > 0:
            if self.spikesFound is None:
                    self.spikesFound = pg.ScatterPlotItem(size=6, pen=pg.mkPen('g'), brush=pg.mkBrush(0, 255, 0, 200), 
                    symbol = 't', identical=True)
                    #self.clearPhysiologyInfosetPoints(x=[], y=spikes[1])
                    self.physPlot.addItem(self.spikesFound)
            else:
                self.spikesFound.setPoints(x=spikes[0], y=spikes[1]*np.ones(len(spikes[0])))
            
        if spikespk is not None and len(spikespk[0]) > 0:
            if self.spikesFoundpk is None:
                self.spikesFoundpk = pg.ScatterPlotItem(size=4, pen=pg.mkPen('r'), brush=pg.mkBrush(0, 255, 0, 200), 
                    symbol = 'o', identical=True)
                #self.spikesFoundpk.setPoints(x=spikespk[0], y=spikespk[1])
                self.physPlot.addItem(self.spikesFoundpk)
            else:
                self.spikesFoundpk.setPoints(x=spikespk[0], y=spikespk[1]*np.ones(len(spikespk[0])))
            
        if bursts is not None and len(bursts[0]) > 0:
            if self.burstsFound is None:
                self.burstsFound = pg.ScatterPlotItem(size=7, pen=pg.mkPen('y'), brush=pg.mkBrush(255, 255, 0, 200),
                    symbol = 's', identical = True)
                #self.burstsFound.setPoints(x=bursts[0], y = bursts[1])
                self.physPlot.addItem(self.burstsFound)
            if self.withinBurstsFound is None:
                self.withinBurstsFound = pg.ScatterPlotItem(size=7, pen=pg.mkPen('b'), brush=pg.mkBrush(0, 0, 255, 200),
                    symbol = 'o', identical = True)
                #self.withinBurstsFound.addPoints(x=withinbursts[0], y = withinbursts[1])
                self.physPlot.addItem(self.withinBurstsFound)
            onsetSpikes = []
            burstSpikes= []
            for b in range(len(bursts[0])):
                bdat = bursts[0][b]
                onsetSpikes.append(bdat[0])
                burstSpikes.extend(bdat[1:].tolist())
            self.burstsFound.setPoints(x=onsetSpikes, y = [bursts[1] for x in range(len(onsetSpikes))])
            self.withinBurstsFound.setPoints(x=burstSpikes, y = [bursts[2] for x in range(len(burstSpikes))])

    def checkMPL(self):
        if self.MPLFig is not None:
            PL.close()
            self.MPLFig = None

    def RevSTA(self):
        pass

    def computeSTA(self):
        """
        Compute the spike-triggered average of the ROI signals, given the spike train. 
        This one is just the basic spike-triggered average
        """
        self.computeBTA(singleSpike=True)

    def computeBTA(self, singleSpike=False):
        """
        Compute the spike-triggered average of the ROI signals, given the spike train. 
        The following criteria are avaiable to select from within the spike train:
        1. minimum time before a spike
        2. minimum rate AFTER the spike (for the next N spikes)
        3. minimum # of spikes (N) for minimum rate determination (define burst)
        """
        if not singleSpike: # normal processing is to do bursts, using first spike of burst
            if self.burstTimes == []:
                bList = self.defineSpikeBursts()
                self.burstTimes = bList
            onsetSpikes = []
            burstSpikes= []
            bList = self.burstTimes
            for b in range(len(bList)):
                bdat = bList[b]
                onsetSpikes.append(bdat[0])
                burstSpikes.extend(bdat[1:].tolist())
            plotTitle = 'Burst-Onset-Triggered Fluorescence'
        else: # but we can also handle just regular spike trains...
            onsetSpikes = self.SpikeTimes
            plotTitle = 'All-Spikes-Triggered Fluorescence'
        self.calculateAllROIs()
        N = len(onsetSpikes)
        avCaF = [[0]*N for i in xrange(self.nROI)]
        avCaT = [[0]*N for i in xrange(self.nROI)]

        for roi in range(0, self.nROI):
            i = 0
            for onSp in onsetSpikes:
                (x, y) = Utility.clipdata(self.FData[roi], self.imageTimes, onSp-0.1, onSp+0.5)
                avCaF[roi][i] = y
                avCaT[roi][i] = (x.tolist()-onSp)
                i = i + 1
        self.checkMPL()
        (self.MPLFig, self.MPL_plots) = PL.subplots(num = "Image Analysis", nrows = self.nROI+1, ncols=2, 
                    sharex = False, sharey = False)
        self.MPLFig.suptitle('%s:\n %s' % (plotTitle, self.currentFileName), fontsize=11)
        dt = np.mean(np.diff(self.imageTimes))/2.
        tbase = np.arange(-0.1, 0.5, dt)
        axmin = 1e6
        axmax = -1e6
        ave = [[]]*self.nROI
        std = [[]]*self.nROI
        CaAmin = 1e6
        CaAmax = -1e6
        for roi in range(0, self.nROI):
            self.MPL_plots[self.nROI][0].plot(self.imageTimes, self.BFData[roi])
            interCaF = np.zeros((N, len(tbase)))
            for i in range(0, len(onsetSpikes)):
            #sp = self.MPL_plots.scatter(avCaT, avCaF, s=15, color='tomato')
                self.MPL_plots[roi][0].plot(avCaT[roi][i], avCaF[roi][i]*100., color = 'k', linestyle = '-')
                f_int = scipy.interpolate.interp1d(avCaT[roi][i], avCaF[roi][i]*100., bounds_error = False)
                interCaF[i, :] = f_int(tbase)
                CaAmin = np.nanmin([np.nanmin(avCaF[roi][i]), CaAmin])
                CaAmax = np.nanmax([np.nanmax(avCaF[roi][i]), CaAmax])
            #    self.MPL_plots[roi][1].plot(tbase, interCaF[roi,i,:], 'r')
            ave[roi] = scipy.stats.nanmean(interCaF, axis = 0)
            std[roi] = scipy.stats.nanstd(interCaF, axis = 0)
            self.MPL_plots[roi][1].errorbar(tbase, ave[roi]*100., yerr=std[roi]*100., color='r')
            self.MPL_plots[roi][0].set_xlabel('T (sec)')
            self.MPL_plots[roi][0].set_ylabel('dF/F (%)')
            axmin = np.nanmin([np.nanmin(ave[roi]-std[roi]), axmin])
            axmax = np.nanmax([np.nanmax(ave[roi]+std[roi]), axmax])
        for roi in range(0, self.nROI):
            self.MPL_plots[roi][1].set_ylim((axmin*100., axmax*100.))
            self.MPL_plots[roi][0].set_ylim((CaAmin*100., CaAmax*100.))
#            self.MPL_plots[roi][1].errorbar(tbase, ave[roi], yerr=std[roi], color='r')
        
        PL.show()
        
    def defineSpikeBursts(self):
        """
        The following criteria are avaiable to select from within the spike train:
        1. minimum time before a spike
        2. minimum rate AFTER the spike (for the next N spikes)
        3. minimum # of spikes (N) for minimum rate determination (define burst length)
        The return arrays are the times of first spikes
        2 Feb 2012 P. B. Manis (working version)
        """
        
        #minTime = 0.100 # in milliseconds
        #maxInterval = 0.040 # maximum time between spikes to be counted in a burst
        #minNspikes = 3 # minimum number of spikes for event to count as a burst
        minTime = self.ctrlPhysFunc.ImagePhys_burstISI.value()/1000.0
        maxInterval = self.ctrlPhysFunc.ImagePhys_withinBurstISI.value()/1000.0
        minNspikes = self.ctrlPhysFunc.ImagePhys_minBurstSpikes.value()
        # first we find the indices of all events that meet the above criteria:
        if len(self.SpikeTimes) < 3:
            return([], [])
        isis = np.diff(self.SpikeTimes)
        burstOnsetCandidates = np.where(isis > minTime)[0].tolist()
        burstOnsetCandidates = [x + 1 for x in burstOnsetCandidates] 
        # those are candidate events...
        allBurstList = []
        burstOnsetList = []
        for i in burstOnsetCandidates:
            tempWithinBurst = [i] # list of spike times that follow this one
            for j in range(i,len(self.SpikeTimes)-1):
                if isis[j] <= maxInterval: # if interspike interval is long, we terminate
                    tempWithinBurst.append(j+1) # keep track of spikes that are "within" a burst
                else: # if isi is too long, terminate burst
                    break
            if len(tempWithinBurst) >= (minNspikes-1) and i not in burstOnsetList: # note, tempWithinBurst does not include the first spike.
                burstOnsetList.append(i)
                allBurstList.append(tempWithinBurst)
        burstTList = []
        for j in range(len(allBurstList)):
            burstTList.append(self.SpikeTimes[allBurstList[j]])
        return(burstTList)

#---------------------------------------------------------------------------

    def ROIDistStrength(self):
        """
        Create a plot of the strength of the cross correlation (peak value) versus the distance
        between the (center) of all pairs of ROIs
        """
        if self.ROIDistanceMap == []:
            self.ROIDistances() # make sure we ahve valid distance information

        if self.IXC_Strength == []:
            self.Analog_Xcorr_Individual(plottype = None)
        threshold = self.ctrlImageFunc.IAFuncs_XCorrThreshold.value()
        x0 = np.nanmin(np.nanmin(self.ROIDistanceMap))
        x1 = np.nanmax(np.nanmax(self.ROIDistanceMap))
        thrliney = [threshold, threshold]
        nthrliney = [-threshold, -threshold]
        thrlinex = [x0, x1]
        self.use_MPL = self.ctrlImageFunc.IAFuncs_MatplotlibCheckBox.checkState()
        mean  = scipy.stats.nanmean(self.IXC_Strength.flatten())
        std  = scipy.stats.nanstd(self.IXC_Strength.flatten())
        print 'Mean XC: %f   std: %f' % (mean, std)
        if self.use_MPL:
            self.checkMPL()
            (self.MPLFig, self.MPL_plots) = PL.subplots(num = "Image Analysis", nrows = 1, ncols=1, 
                    sharex = True, sharey = True)
            self.MPLFig.suptitle('Analog XCorr: %s' % self.currentFileName, fontsize=11)
            sp = self.MPL_plots.scatter(self.ROIDistanceMap, self.IXC_Strength, s=15, color='tomato')
            self.MPL_plots.plot(thrlinex, thrliney)
            self.MPL_plots.set_xlabel('Distance (%s)' % self.imageScaleUnit)
            self.MPL_plots.set_ylabel('Correlation (R)')
            self.MPL_plots.set_ylim((-1,1))
            PL.show()
        else:
            self.floatingDistWin = pyqtgrwindow(title = 'ROI Distance Strength')
            self.floatingDistWin.setWindowTitle('ROI Distance Strength: %s' % self.currentFileName)
            self.floatingDistWin.layout.clear()
            self.floatingDistWin.layout.setWindowTitle("New Title?")
            s1 = pg.ScatterPlotItem(size=7, pen=pg.mkPen(None), brush=pg.mkBrush(255, 0, 0, 255))
            X = np.reshape(self.ROIDistanceMap, -1)
            X = X[~np.isnan(X)]
            Y = np.reshape(self.IXC_Strength, -1)
            Y = Y[~np.isnan(Y)]
            p = self.floatingDistWin.layout.addPlot(0,0)
            s1.addPoints(X, Y)
            p.addItem(s1)
            p.plot(thrlinex, thrliney, pen=pg.mkPen(width=0.75, color='c'))
            p.plot(thrlinex, nthrliney, pen=pg.mkPen(width=0.75, color='c'))
            p.setLabel('bottom', 'Distance (%s)' % self.imageScaleUnit)
            p.setLabel('left', 'Correlation (R)')
            p.setYRange(-1, 1)
            (xm, xn) = self._calcMinMax(X) 
            p.setXRange(0., xn);

    def _calcMinMax(self, x, p = 0.05):
        '''
        Compute initial min and max axis scaling points.
        Approach: 
        a) with buffer:
           reserve a fraction p of the total span of an axis as buffer and
           round to next order of magnitude
        b) strict (p==0):
           just round to the next order of magnitude
        Special cases: 
        x_min==x_max : assign symmetric interval or [0,1], if zero.
        From:
        F. Oliver Gathmann (gathmann@scar.utoronto.ca)
        Surface and Groundwater Ecology Research Group      
        University of Toronto
        phone: (416) - 287 7420 ; fax: (416) - 287 7423     
        web: http://www.scar.utoronto.ca/~gathmann
        
        '''
        if len(x)>0:             # not an empty array passed
            x_max,x_min = np.maximum.reduce(x),np.minimum.reduce(x)
            if x_min <> x_max:   # esp. not both x_min,x_max equal to zero
                span = x_max - x_min
                buffer = p * span
                if x_min-buffer > 0:    # both (x_min-buffer),(x_max+buffer) > 0
                    x_min = round(x_min - buffer, -int((np.floor(np.log10(buffer) - 1))))
                    x_max = round(x_max + buffer, -int((np.ceil(np.log10(buffer) - 1))))
                elif x_max+buffer < 0:  # both (x_min-buffer),(x_max+buffer) < 0
                    x_min = round(x_min - buffer, -int((np.ceil(np.log10(buffer) - 1))))
                    x_max = round(x_max + buffer, -int((np.floor(np.log10(buffer) - 1))))
                else: # (x_min-buffer </= 0)and(x_max+buffer >/= 0) 
                    try:
                        x_min = round(x_min - buffer, -int((np.ceil(np.log10(buffer) - 1))))
                    except OverflowError: # buffer == 0
                        x_min = 0
                    try:
                        x_max = round(x_max + buffer, -int((np.ceil(np.log10(buffer) - 1))))
                    except OverflowError: # buffer == 0
                        x_max = 0
            else:
                if x_min <> 0:
                    x_min = x_min - x_min/2.0
                    x_max = x_max + x_max/2.0
                else:
                    x_min = 0
                    x_max = 1
        else:
            x_min = 0
            x_max = 1
        return x_min,x_max

        
    def printDistStrength(self):
        print '\n\n----------------------------------\nROI Distance Map\nFile: %s '% self.currentFileName
        print 'roi1\troi2\td (um)\t R'
        sh = self.ROIDistanceMap.shape
        for i in range(0, sh[0]):
            for j in range(i+1, sh[1]):
                print '%d\t%d\t%8.0f\t%6.3f' % (i,j,self.ROIDistanceMap[i,j], self.IXC_Strength[i,j])
        print '-------------------------------\n'
        
    def NetworkGraph(self):
        """
        Create a graph showing the network. Each node is an ROI, and the lines connecting
        the nodes have a thickness that corresponds to the strength of the cross correlation.
        """
        if self.ROIDistanceMap == []:
            self.ROIDistances() # make sure we ahve valid distance information
        if self.IXC_Strength == []:
            self.Analog_Xcorr_Individual(plottype = None)

        self.use_MPL = self.ctrlImageFunc.IAFuncs_MatplotlibCheckBox.checkState()
        
        if self.use_MPL:
            self.checkMPL()
            (self.MPLFig, self.MPL_plots) = PL.subplots(num = "Network Graph", nrows = 1, ncols=1, 
                        sharex = True, sharey = True)
            self.MPLFig.suptitle('Network Graph: %s' % self.currentFileName, fontsize=11)
            yFlip_flag  = False
        else:
            self.floatingDistWin = pyqtgrwindow(title = 'Network Graph')
            self.floatingDistWin.setWindowTitle('Network Graph: %s' % self.currentFileName)
            self.floatingDistWin.layout.clear()
            self.floatingDistWin.layout.setWindowTitle("Network Graph?")
            plt = self.floatingDistWin.layout.addPlot(0,0)
            yFlip_flag = True
            
        (sx, sy, px) = self.getImageScaling()
        print sy
        print px
        maxStr = np.abs(np.nanmax(self.IXC_Strength))
        minStr = np.nanmin(self.IXC_Strength)
        maxline = 4.0
        minline = 0.20
        threshold = self.ctrlImageFunc.IAFuncs_XCorrThreshold.value()
        nd = len(self.AllRois)
        X=np.zeros(nd)
        Y=np.zeros(nd)
        for i in range(0, nd):
            wpos1 = [self.AllRois[i].pos().x(), self.AllRois[i].pos().y(),
                            self.AllRois[i].boundingRect().width(), self.AllRois[i].boundingRect().height()]
            x1 = (wpos1[0]+0.5*wpos1[2])*px[0]
            y1 = (wpos1[1]+0.5*wpos1[3])*px[1]                
            if yFlip_flag:
                y1 = sy - y1
            X[i] = x1
            Y[i] = y1
            for j in range(i+1, nd):
                wpos2 = [self.AllRois[j].pos().x(), self.AllRois[j].pos().y(),
                            self.AllRois[j].boundingRect().width(), self.AllRois[j].boundingRect().height()]
                x2 = (wpos2[0]+0.5*wpos2[2])*px[0]
                y2 = (wpos2[1]+0.5*wpos2[3])*px[1]
                if yFlip_flag:
                    y2 = sy-y2
                if np.abs(self.IXC_Strength[i,j]) < threshold:
                    pass
                    # if self.use_MPL:
                    #     self.MPL_plots.plot([x1, x2], [y1, y2], 
                    #         linestyle = '--', color='grey', marker='o', linewidth=minline)
                    # else:
                    #     pn = pg.mkPen(width=minline, color=[128, 128, 128, 192], style=QtCore.Qt.DashLine)
                    #     plt.plot([x1, x2], [y1, y2], pen = pn)
                else:
                    lw = maxline*(abs(self.IXC_Strength[i,j])-threshold)/(maxStr-threshold)+minline
                    if self.IXC_Strength[i,j] >= threshold:
                        pn = pg.mkPen(width=lw, color=[255, 128, 128, 255])
                        mcolor = 'tomato'
                    elif self.IXC_Strength[i,j] <= threshold:
                        pn = pg.mkPen(width=lw, color=[128, 128, 255, 255])
                        mcolor = 'blue'
                    
                    if self.use_MPL:
                        self.MPL_plots.plot([x1, x2], [y1, y2], linewidth=lw, 
                            linestyle = '-', color=mcolor, marker='o')
                    else:
                        plt.plot([x1, x2], [y1, y2], pen = pn)
        
        if self.use_MPL:
            self.MPL_plots.set_xlim((0, sx))
            self.MPL_plots.set_ylim((sy, 0))
            self.MPL_plots.set_xlabel('X (%s)' % self.imageScaleUnit)
            self.MPL_plots.set_ylabel('Y (%s)' % self.imageScaleUnit)
            PL.show()
        else:
            s1 = pg.ScatterPlotItem(size=7, pen=pg.mkPen(None), brush=pg.mkBrush(255, 0, 0, 255))
            s1.addPoints(X, Y)
            plt.addItem(s1)
            plt.setLabel('bottom', 'X (%s)' % self.imageScaleUnit)
            plt.setLabel('left', 'Y (%s)' % self.imageScaleUnit)
            plt.setXRange(0., sx)
            plt.setYRange(0., sy)
            
#--------------- From PyImageAnalysis3.py: -----------------------------
#---------------- ROI routines on Images  ------------------------------

    def clearAllROI(self):
        """ remove all rois and all references to the rois """
        for roi in self.AllRois:
            roi.hide()
            del roi
        self.AllRois=[]
        self.nROI = 0
        self.FData=[] # FData is the raw ROI data before any corrections
        self.BFData =[] # ROI data after all corrections
        rois=[]
        self.lastROITouched = []
        self.ROI_Plot.clear()
        #self.clearPlots()

    def deleteLastTouchedROI(self):
        """ remove the currently (last) selected roi and all references to it,
        then select and display a new ROI """
        ourWidget = self.lastROITouched
        if ourWidget in self.AllRois:
            id = ourWidget.ID # get the id of the roi
            self.AllRois.remove(ourWidget)  # remove it from our list
            ourWidget.hide()
            del ourWidget
        else:
            QtGui.QMessageBox.warning(self,
                                      Qt.QString("Delete ROI - Error"),
                                      "Last ROI was not in ROI list?")
        self.nROI = len(rois)
        for roi in self.AllRois:
            roi.ID = rois.index(roi) # renumber the roi list.
        #print '# Rois after delete: %d' % len(rois)
        if id < 0:
            id = rois[0].ID # pick first
        if id > self.nROI:
            id = self.AllRois[-1].ID # pick last
        #self.clearPlots() # need to redraw the plot list
        self.FData=[]
        self.BFData =[]
        for roi in self.AllRois: # navigate the list one more time
#            self.plotImageROIs(roi)
            if id == roi.ID:
                self.updateThisROI(roi) # display the next chosen ROI in the box below the image
        # now update the overall ROI plot
        self.plotdata(yMinorTicks = 0, yMajorTicks = 3,
                      yLabel = u'F0<sub>ROI %d</sub>')

    def addOneROI(self, pos=[0 ,0], hw=None):
        """ append one roi to the self.AllRois list, put it on the screen (scene), and
        make sure it is actively connected to code. The return value lets us
        handle the rois when we restore them """
        if hw is None:
            dr = self.ctrl.ImagePhys_ROISize.value()
            hw = [dr, dr]
        roi = pg.RectROI(pos, hw, scaleSnap=True, translateSnap=True)
#       roi = qtgraph.widgets.EllipseROI(pos, hw, scaleSnap=True, translateSnap=True)
#       roi = qtgraph.widgets.MultiLineROI([[0,0], [5,5], [10,10]], 3, scaleSnap=True, translateSnap=True)
        roi.ID = self.nROI # give each ROI a unique identification number
        rgb = self.RGB[self.nROI]
        self.nROI = self.nROI + 1
        roi.setPen(QtGui.QPen(QtGui.QColor(rgb[0], rgb[1], rgb[2])))
        roi.color = rgb
        self.AllRois.append(roi)
        self.imageView.addItem(roi)
        self.updateThisROI(self.AllRois[-1]) # compute the new ROI data
        roi.sigRegionChanged.connect(self.updateThisROI) # if data region changes, update the information
        roi.sigHoverEvent.connect(self.showThisROI) # a hover just causes the display below to show what is hre already.
        return (roi)

    # def plotImageROIs(self, ourWidget):
    #     """ plots a single ROIs in the image - as an initial instantiation. 
    #     """
    #     if ourWidget in self.AllRois: # must be in the list of our rois - ignore other widgets
    #         tr = ourWidget.getArrayRegion(self.imageData, self.imageItem, axes=(1,2))
    #         tr = tr.mean(axis=2).mean(axis=1) # compute average over the ROI against time
    #         if self.datatype == 'int16':
    #             tr = tr / ourWidget.getArrayRegion(self.im_filt, self.imageItem, axes=(0,1)).mean(axis=1).mean(axis=0)
    #         sh = np.shape(self.FData)
    #         if sh[0] is 0:
    #             self.FData = atleast_2d(tr) # create a new trace in this place
    #             #sh = shape(self.FData)
    #         if sh[0] > ourWidget.ID: # did we move an existing widget?
    #             self.FData[ourWidget.ID,:] = np.array(tr) # then replace the trace
    #         else: # the widget is not in the list yet...
    #             self.FData = append(self.FData, atleast_2d(tr), 0)
    #         self.plotdata(roiUpdate=[ourWidget.ID], showplot=False, datacolor = ourWidget.color)

    # def roiChanged(self, roi):
    #     if isinstance(roi, int):
    #         roi = self.currentRoi
    #     if roi is None:
    #         return
    #     self.ROI_Plot.clearPlots()
    #     lineScans = []
    #     for imgSet in self.imageData:
    #         data = roi.getArrayRegion(imgSet['procMean'], self.imageItem, axes=(1,2))
    #         m = data.mean(axis=1).mean(axis=1)
    #         lineScans.append(data.mean(axis=2))
    #         spacer = np.empty((lineScans[-1].shape[0], 1), dtype = lineScans[-1].dtype)
    #         spacer[:] = lineScans[-1].min()
    #         lineScans.append(spacer)
    #         data = roi.getArrayRegion(imgSet['procStd'], self.imageItem, axes=(1,2))
    #         s = data.mean(axis=1).mean(axis=1)
    #         self.ROI_Plot.plot(m, pen=pg.hsvColor(c*0.2, 1.0, 1.0))
    #         self.ROI_Plot.plot(m-s, pen=pg.hsvColor(c*0.2, 1.0, 0.4))
    #         self.ROI_Plot.plot(m+s, pen=pg.hsvColor(c*0.2, 1.0, 0.4))            
    # 
    #     lineScan = np.hstack(lineScans)
    #     self.getElement('Line Scan').setImage(lineScan)
    #     self.currentRoi = roi
        
    def updateThisROI(self, roi, livePlot=True):
        """ called when we need to update the ROI result plot for a particular ROI widget 
        """
        if roi in self.AllRois:
            tr = roi.getArrayRegion(self.imageData, self.imageView.imageItem, axes=(1,2))
            tr = tr.mean(axis=2).mean(axis=1) # compute average over the ROI against time
            trx = tr.copy()
            if self.dataState['Normalized'] is False:
                trm = tr.mean() # mean value across all time
                tr = tr/tr.mean() # (self.background[0:tr.shape[0]]*trm/self.backgroundmean)

            self.FData = self.insertFData(self.FData, tr.copy(), roi)
            self.applyROIFilters(roi)
            self.showThisROI(roi,livePlot)
            return(tr)

    def showThisROI(self, roi, livePlot=True, extra=None):
        """ called when we need to just show the ROI result plot for a particular ROI widget 
        """
        if roi in self.AllRois:
            if livePlot is True:
                try:
                    self.ROI_Plot.plot(self.imageTimes[0:len(self.BFData[roi.ID])], self.BFData[roi.ID], pen=pg.mkPen('r'), clear=True)
                    if extra is not None:
                        self.ROI_Plot.plot(self.imageTimes[0:len(self.BFData[roi.ID])], extra, pen=pg.mkPen('b'), clear=False)
                    self.markROITouched(roi)
                except:
                    pass
            return

    def markROITouched(self, roi):
        """
        Highlight the last touched ROI in the field
        """
        if self.lastROITouched == []:
            self.lastROITouched = roi
            roi.pen.setWidth(0.12) # just bump up the width
        if roi != self.lastROITouched:
            self.lastROITouched.pen.setWidth(0.12)
            roi.pen.setWidthF(0.25)
            self.lastROITouched = roi # save the most recent one

    def calculateAllROIs(self):
        """
        calculateAllROIs forces a fresh recalculation of all ROI values from the current image
        """
        i = 0
        self.FData = []
        self.BFData = []
        
        currentROI = self.lastROITouched
        for ourWidget in self.AllRois:
            tr = self.updateThisROI(ourWidget, livePlot=False)
            self.FData = self.insertFData(self.FData, tr, ourWidget)
        self.applyROIFilters(self.AllRois)
        self.updateThisROI(currentROI) # just update the latest plot with the new format.

    def refilterCurrentROI(self):
        """
        calculateCurrentROI forces a fresh recalculation of the most recently touched ROI
        """
        i = 0
        roi = self.lastROITouched
        if roi in self.AllRois:
            self.applyROIFilters(roi)
            self.ROI_Plot.plot(self.imageTimes, self.BFData[roi.ID], pen=pg.mkPen('r'), clear=True)

    def insertFData(self, FData, tr, roi):
        sh = np.shape(FData)
        if sh[0] == 0:
            FData = np.atleast_2d(tr) # create a new trace in this place
        if sh[0] > roi.ID: # did we move an existing widget?
            FData[roi.ID] = np.array(tr) # then replace the trace
        else: # the widget is not in the list yet...
            FData = np.append(FData, np.atleast_2d(tr), 0)
        return(FData)

    def applyROIFilters(self, rois):
        """
        If checked, apply LPF, HPF, and baseline corrections to the resulting ROI data
        """
        if type(rois) is not list:
            rois = [rois]
        try:
            l = len(self.BFData)
        except:
            self.BFData = []
        for roi in rois:
            self.BFData = self.insertFData(self.BFData, self.FData[roi.ID], roi) # replace current data with raw data
            if self.ctrl.ImagePhys_CorrTool_BL1.isChecked():
                bl = self.Baseline1(roi)
                self.BFData = self.insertFData(self.BFData, bl, roi)
            if self.ctrl.ImagePhys_CorrTool_LPF.isChecked() and self.ctrl.ImagePhys_CorrTool_HPF.isChecked():
                bpf = self.SignalBPF(roi)
                self.BFData = self.insertFData(self.BFData, bpf, roi)
                
            else:
                if self.ctrl.ImagePhys_CorrTool_LPF.isChecked():
                    lpf = self.SignalLPF(roi)
                    self.BFData = self.insertFData(self.BFData, lpf, roi)
                if self.ctrl.ImagePhys_CorrTool_HPF.isChecked():
                    hpf = self.SignalHPF(roi)
                    self.BFData = self.insertFData(self.BFData, hpf, roi)


    def optimizeAll(self):
        for roi in self.AllRois:
            self.optimizeThisROI(roi)

    def optimizeOne(self):
        if self.lastROITouched in self.AllRois:
            self.optimizeThisROI(self.lastROITouched)

    def optimizeThisROI(self, ourWidget, livePlot=True):
        """ This routine determines the best (largest) signal in a region in and
            around the current ROI, by moving (dithering) the ROI. The ROI is left
            positioned at the "best" location
        """
#        ditherX = self.ui.ditherX.value()
#        ditherY = self.ui.ditherY.value()
#        ditherMode = self.ui.ditherMode.currentIndex()
        ditherX = 2
        ditherY = 2
        ditherMode = 0
        if ourWidget in self.AllRois:
            (tr_test, trDither) = self.__measDither(ditherMode, ourWidget)
            wpos = ourWidget.state['pos']
            tr_best = 0.0
            tr_X = wpos[0]
            tr_Y = wpos[1]
            for x in range(-ditherX, ditherX):
                for y in range(-ditherY, ditherY):
                    px = wpos[0]+x
                    py = wpos[1]+y
                    ourWidget.setPos([px, py])
                    (tr_test, trDither) = self.__measDither(ditherMode, ourWidget)
                    if tr_test > tr_best:
                        tr_X = px
                        tr_Y = py
                        tr_best = tr_test
                        tr = trDither # save peak signal
            ourWidget.setPos([tr_X, tr_Y])
            sh = np.shape(tr)
 #           if livePlot:
 #               MPlots.updatePlot(self.ui.liveROIPlot, range(0, sh[0]), tr, 'liveROI',
 #                                 color=self.RGB[ourWidget.ID-1])
            return(tr)

    def __measDither(self, ditherMode, ourWidget):
        """Compute the value that we are optimizing for the dithering."""
        trDither = ourWidget.getArrayRegion(self.normData[0], self.imageItem, axes=(1,2))
        trDither = trDither.mean(axis=2).mean(axis=1) # compute average over the ROI against time
        if ditherMode is 0: # peak to peak
            tr_test = np.amax(trDither) - np.amin(trDither)
        if ditherMode is 1: # baseline to peak
            tr_test = np.amax(trDither)
        if ditherMode is 2: # standard deviation
            tr_test = np.std(trDither)
        return(tr_test, trDither)

    def ROIDistances(self):
        """
        measure the distances between all possible pairs of ROIs, store result in matrix...
        The distances are scaled into microns or pixels.
        """
        print 'Calculating ROI to ROI distances'
        nd = len(self.AllRois)
        self.ROIDistanceMap = np.empty((nd, nd)) # could go sparse, but this is simple...
        self.ROIDistanceMap.fill(np.nan)
        (sx, sy, px) = self.getImageScaling()
        for i in range(0, nd):
            wpos1 = [self.AllRois[i].pos().x(), self.AllRois[i].pos().y(),
                            self.AllRois[i].boundingRect().width(), self.AllRois[i].boundingRect().height()]
            x1 = (wpos1[0]+0.5*wpos1[2])*px[0]
            y1 = (wpos1[1]+0.5*wpos1[3])*px[1]
            for j in range(i+1, nd):
                wpos2 = [self.AllRois[j].pos().x(), self.AllRois[j].pos().y(),
                            self.AllRois[j].boundingRect().width(), self.AllRois[j].boundingRect().height()]
                x2 = (wpos2[0]+0.5*wpos2[2])*px[0]
                y2 = (wpos2[1]+0.5*wpos2[3])*px[1]                
                self.ROIDistanceMap[i,j] = np.sqrt((x1-x2)**2+(y1-y2)**2)
        
        
#    def getROI(self, roi):
#        for ourwidget in self.AllRois:
#            if ourwidget.ID == roi:
#                return ourwidget
#        return(None)




    def newpgImageWindow(self, title = '', border = 'w'):
        newWin = pyqtgrwindow(title = title)
        view = pg.GraphicsView()
        newWin.setCentralWidget(view)
        newWin.show()
        img = pg.ImageItem(border=border)
        view.scene().addItem(img)
        view.setRange(QtCore.QRectF(0, 0, 500, 500))
        return(newWin, view, img)
                
############################

    def saveROI(self, fileName = None):
        """Save the ROI information (locations) to a disk file."""
        self.calculateAllROIs()
        if self.FData == []:
            print 'self.FData is empty!'
            return
        sh = np.shape(self.FData)
        data = np.empty([sh[0]+1, sh[1]])
        data[0] = np.arange(0,sh[1])
        roiData = []
        for i in range(0, sh[0]):
            data[i+1] = self.FData[i]
            roiData.append([self.AllRois[i].pos().x(), self.AllRois[i].pos().y(),
                            self.AllRois[i].boundingRect().height(), self.AllRois[i].boundingRect().width()])
        data = data.T
        if fileName is None or fileName is False:
            fileName= QtGui.QFileDialog.getSaveFileName(None, "Save ROI as csv file", "", 
                self.tr("CSV Files (*.csv)"))
            if not fileName:
                return
        (fnc, extc) = os.path.splitext(fileName)
        fName = fnc + '.csv'
        fd = open(fName, 'w')
        stringVals=''
        for col in range(0, data.shape[1]): # write a header for our formatting.
            if col is 0:
                fd.write('time,')
            else:
                stringVals = ['R%03d' % x for x in range(0, col)]
        fd.write(",".join(stringVals) + "\n")
        for row in range(0, data.shape[0]):
            stringVals = ["%f" % x for x in data[row]]
            fd.write(",".join(stringVals) + "\n")
        print 'Wrote: %s\n' % (fName)
        fd.close()
        (fnc, extc) = os.path.splitext(fileName)
        fName = fnc + '.roi'
        fd = open(fName, 'w')
        for rd in roiData:
            fd.write(' '.join(map(str, rd)) + '\n')
        print 'Wrote: %s\n' % fName
        fd.close()
    
    def restoreROI(self, fileName = None):
        """Retrieve the ROI locations from a file, plot them on the image, and compute the traces."""
        self.clearAllROI() # always start with a clean slate.
        if fileName is False or fileName is None:
            fileName = QtGui.QFileDialog.getOpenFileName(None, u'Retrieve ROI data', u'', u'ROIs (*.roi)')
        if fileName:
            fd = open(fileName, 'r')
            for line in fd:
                roixy = np.fromstring(line, sep=' ')
                self.addOneROI(pos=[roixy[0], roixy[1]], hw=[roixy[2], roixy[3]])
            fd.close()
            self.calculateAllROIs()
        #self.makeROIDataFigure(clear=True)


    def makeROIDataFigure(self, clear = True, gcolor = 'k'):
        self.checkMPL()
        (self.MPLFig, self.MPL_plots) = PL.subplots(num="ROI Data", nrows = self.nROI, ncols=1, 
        sharex = True, sharey=True)
        self.MPLFig.suptitle('ROI Traces: %s' % self.currentFileName, fontsize=10)
        ndpt = len(self.FData[0,])
        for i in range(self.nROI):
            self.MPL_plots[i].plot(self.imageTimes[0:ndpt], self.FData[i,:], color = gcolor)
            #self.MPL_plots[i].hold(True)
        PL.show()

#----------------------Stack Ops (math on images) ---------------------------------

    def stackOp_absmax(self): # absolute maximum
        """Make an image that is the maximum of each pixel across the image stack."""
        self.clearAllROI()
        sh = np.shape(self.imageData);
        if len(sh) == 4:
            self.image = np.amax(self.imageData[:,1,:,:], axis = 0).astype(float32)
        elif len(sh) == 3:
            self.image = np.amax(self.imageData[:,:,:], axis = 0).astype(float32)
        self.paintImage(image=self.image, focus=False)

    def stackOp_normmax(self): # normalized maximum
        """Make an image that is the maximum of each pixel, normalized within each image, across the image stack."""
        self.clearAllROI()
        levindex = self.ui.stackOp_levels.currentIndex()
        levels = [8., 16., 256., 4096., 65536.]
        id_shape = np.shape(self.imageData)
        id = np.zeros(id_shape)
        self.imageLevels = levels[-1]
        if len(id_shape) == 4:
            plane = 1
            amaxd = np.amax(self.imageData[:,plane,:,:], axis=0).astype(float32)
            amind = np.amin(self.imageData[:,plane,:,:], axis=0).astype(float32)
            id = np.floor((levels[levindex]/amaxd)*(self.imageData[:,plane,:,:].astype(float32)-amind))
        elif len(id_shape) == 3:
            amaxd = np.amax(self.imageData[:,:,:], axis=0).astype(float32)
            amind = np.amin(self.imageData[:,:,:], axis=0).astype(float32)
            id = np.floor((levels[levindex]/amaxd)*(self.imageData[:,:,:].astype(float32)-amind))
        self.image = np.amax(id, axis = 0)
        id=[]
        self.paintImage(image=self.image, focus=False)

    def stackOp_std(self):
        
        """Make an image that is the standard deviation of each pixel across the image stack."""
        self.clearAllROI()
        sh = np.shape(self.imageData);
        if len(sh) == 4:
            self.image = np.std(self.imageData[:,1,:,:], axis = 0)
        elif len(sh) == 3:
            self.image = np.std(self.imageData[:,:,:], axis = 0)
        self.paintImage(image=self.image, focus=False)

    def stackOp_mean(self):
        """Make an image that is the mean of each pixel across the image stack."""
        sh = np.shape(self.imageData);
        self.clearAllROI()
        if len(sh) == 4:
            self.image = np.mean(self.imageData[:,1,:,:], axis = 0)
        elif len(sh) == 3:
            self.image = np.mean(self.imageData[:,:,:], axis = 0)
        self.paintImage(image=self.image, focus=False)

    def stackOp_restore(self):
        """Redraw the original image stack."""
        self.paintImage(updateTools = True, focus=True) # return to the original imagedata

#----------------------Image Processing methods ----------------
# Includes bleach correction, filtering (median and gaussian), and deltaF/F calculation

    def unbleachImage(self):
        self.dataState['bleachCorrection'] = False # reset flag...
        self.imageData = self.rawData.copy() # starts over, no matter what.
        self.dataState['Normalized'] = False
        bleachmode = '2DPoly'
        imshape = np.shape(self.imageData)
        tc_bleach = np.zeros(imshape[0])
        b_corr = np.zeros(imshape[0])
        Fits = Fitting.Fitting()
        for k in range(0, imshape[0]):
            tc_bleach[k] = np.mean(self.imageData[k,:,:])
        dt  = np.mean(np.diff(self.imageTimes)) # sampling rate, seconds
        endT = np.amax(self.imageTimes)
        mFluor = tc_bleach[0]
        # replace tc_bleach with a smoothed version - 4th order polynomial
        fitx = np.arange(0, np.shape(tc_bleach)[0])
        if bleachmode == 'exp2':
            # use a double exponential fit
            (fpar, xf, yf, names) = Fits.FitRegion([0], 0, fitx, tc_bleach, 0.0, np.amax(fitx),
                                               fitFunc = 'exp2', fitPars = [0.9, 0.5, endT/5.0, 0.5, endT/2.0],
                                               plotInstance = None)
    #        (a0, a1, tau) = Fits.expfit(fitx, tc_bleach)
    #        print("fit result = a0: %f   a1: %f   tau: %f\n", (a0, a1, tau))

#            print fpar
            DC = fpar[0][0]
            A0 = fpar[0][1]
            tau1 = fpar[0][2]
            A1 = fpar[0][3]
            tau2 = fpar[0][4]
            self.tc_bleach = (DC + A0*np.exp(-fitx/tau1) + A1*np.exp(-fitx/tau2)) # convert start value to 1.0, take it from there
        if bleachmode == 'SG':
            windur = endT/5.0
            k = int(windur/dt) # make k the number of points in 2 second window
            if k % 2 == 0:
                k += 1
            self.tc_bleach = Utility.savitzky_golay(tc_bleach, kernel = k, order = 5)
        if bleachmode == '2DPoly':
            import itertools
            def polyfit2d(x, y, z, order=5):
                ncols = (order + 1)**2
                G = np.zeros((x.size, ncols))
                ij = itertools.product(range(order+1), range(order+1))
                for k, (i,j) in enumerate(ij):
                    G[:,k] = x**i * y**j
                m, _, _, _ = np.linalg.lstsq(G, z)
                return m

            def polyval2d(x, y, m):
                order = int(np.sqrt(len(m))) - 1
                ij = itertools.product(range(order+1), range(order+1))
                z = np.zeros_like(x)
                for a, (i,j) in zip(m, ij):
                    z += a * x**i * y**j
                return z
            x = np.repeat(np.arange(imshape[1]), imshape[2])
            y = np.tile(np.arange(imshape[1]), imshape[2]) # get array shape
            mi = np.mean(self.imageData, axis=0)
            z = np.reshape(mi, (imshape[1]*imshape[2], 1))
            nx = int(imshape[1]/10)
            ny = int(imshape[2]/10)
            blimg = scipy.ndimage.filters.gaussian_filter(mi, 15, order = 0, mode='reflect')
            #m = polyfit2d(x, y, z, order=3)
            #xx, yy = np.meshgrid(np.linspace(x.min(), x.max(), imshape[1]), np.linspace(y.min(), y.max(), imshape[2]))
            #blimg = polyval2d(xx, yy, m)
            #PL.imshow(blimg, extent=(x.min(), y.max(), x.max(), y.min()))
            #PL.show()
            self.tc_offset = np.zeros(imshape[0])
            zz = blimg.reshape(blimg.size, 1)
            self.tc_bleach = np.zeros(imshape[0])
            A = np.vstack([zz.reshape(1, zz.size), np.ones(zz.size)]).T
            for k in range(0, imshape[0]):
                z, u, r, s = np.linalg.lstsq(A, self.imageData[k,:,:].reshape(imshape[1]*imshape[2], 1))
                if k == 0:
                    print z
                self.tc_bleach[k] = z[0]
                self.tc_offset[k] = z[1]


        BleachPct = 100.0*(self.tc_bleach[-1]-self.tc_bleach[0])/self.tc_bleach[0]
        scaled_blimg = blimg/np.amax(np.amax(blimg)) # scale to max of 1.0
        self.tc_bleach = self.tc_bleach/self.tc_bleach[0]
        mean_orig = np.mean(tc_bleach)
        for k in range(0, len(self.imageData)):
            avgint = np.mean(np.mean(self.imageData[k], axis=1), axis=0) # get the corrected value here
            if bleachmode == '2DPoly': # whole field correction, not just linear with time
               # print np.amax(np.amax(scaled_blimg, 0), 0)*tc_bleach[k], self.tc_offset[k]
                self.imageData[k,:,:] = (self.imageData[k,:,:] - self.tc_offset[k]) / (scaled_blimg*self.tc_bleach[k])
            else:
                self.imageData[k,:,:] = self.imageData[k,:,:] / (self.tc_bleach[k]/mFluor)
            b_corr[k] = np.mean(self.imageData[k,:,:]) # get the corrected value here
            #    self.rawData[k,:,:] = self.rawData[k,:,:] / self.tc_bleach[k]
        mean_final = np.mean(np.mean(np.mean(self.imageData[k], axis=1), axis=0)) 

        for k in range(0, len(self.imageData)):
            self.imageData[k,:,:] = self.imageData[k,:,:] * mean_orig/mean_final
            b_corr[k] = np.mean(self.imageData[k,:,:]) # get the corrected value here
        self.ctrl.ImagePhys_BleachInfo.setText('B=%6.2f%%' % BleachPct)
        ndl = len(tc_bleach)
        self.backgroundPlot.plot(y=tc_bleach, x=self.imageTimes[0:ndl], pen=pg.mkPen('r'), clear=True)
        #self.backgroundPlot.plot(y=self.tc_bleach, x=self.imageTimes[0:ndl], clear=False, pen=pg.mkPen('b'))
        self.backgroundPlot.plot(y=b_corr, x=self.imageTimes[0:ndl], clear=False, pen=pg.mkPen('g'))
        self.paintImage(focus = False)
        self.updateAvgStdImage()
        self.dataState['bleachCorrection'] = True # now set the flag

    
#------------------------------------------------------------------------------------
# Helpers for ROI finding, and the ROI finding routine:

    def angle_cos(self, p0, p1, p2):
        d1, d2 = p0-p1, p2-p1
        return abs( np.dot(d1, d2) / np.sqrt( np.dot(d1, d1)*np.dot(d2, d2) ) )

    def pOpen(self, img, block_size):
        """ consists of Dilation followed by erosion """
        kernel = cv2.getStructuringElement(cv2.MORPH_ELLIPSE, (block_size, block_size))
        dimg = cv2.dilate(img, kernel)
        oimg = cv2.erode(dimg, kernel)
        return(oimg)

    def pClose(self, img, block_size):
        """ consists of Erosion followed by Dilation """
        kernel = cv2.getStructuringElement(cv2.MORPH_ELLIPSE, (block_size, block_size))
        eimg = cv2.erode(img, kernel)
        dimg = cv2.dilate(eimg, kernel)
        return(dimg)

    def ProperOpen(self, img, block_size):
        return(self.pOpen(self.pClose(self.pOpen(img, block_size), block_size), block_size))

    def findROIs(self):
        """ find potential regions of interest in an image series. 
            This algorithm does the following:
            1. We use the standard deviation or power spectrum of the image. A series of thresholds
            are then set and contours identified. Each contour includes an area in which
            the standard deviation of the image exceeds the threshold. The contours are checked for
            minimum and maximum area.
            2. Next, for each threshold level:
                for each contour at that threshod, we identify contours at the next thresholded
                level up whose center of mass is inside ours. There are 2 possiblities:
                    a. no contours fall inside the current site. This site is a "peak", and
                        it's center of mass is stored as an ROI location.
                    b. one or more contours have a CM at the next level that falls inside 
                        the current site. This means that the peak is higher than the current
                        threshold. 
                        i. If we are not at the next to the highest threshod, we do not save this
                        location as a potential ROI (it will be identified when looking at the
                        next threshold level).
                        ii. If we are at the next to the highest threshold, then those locations
                        are saved as candidate ROIs.
            3. We filter candidate ROIs by distances, so that there are no overlapping ROIs.
                        
            """
        if self.ctrl.ImagePhys_StdRB.isChecked():
            imstd = self.stdImage
        else:
            imstd = self.specImage
        dr = 3.0 # Roi size
        dr = self.ctrl.ImagePhys_ROISize.value() # get roi size fromthe control
        diag = np.hypot(dr,dr)# note we only accept ROIs that are more than this distance apart - nonoverlapping

        stdmax = np.amax(imstd)
        imstd = 255.0*imstd/stdmax
        imstd = scipy.ndimage.gaussian_filter(imstd, sigma=0.002)
        block_size2 =  int(self.ctrl.ImagePhys_ROIKernel.currentText())
        # Note: block_size must be odd, so control has only odd values and no edit.
        stdmax = np.amax(imstd)
        imstd = 255.0*imstd/stdmax
        reconst2 = self.ProperOpen(imstd.astype('uint8'), block_size2)

        maxt = int(np.amax(reconst2))
        mint = int(np.amin(reconst2))
        meant = int(np.mean(reconst2))/2.0
        sqs = {}
        pols = {}
        thr_low = self.ctrl.ImagePhys_ROIThrLow.value()
        thr_high = self.ctrl.ImagePhys_ROIThrHigh.value()
        thrlist = np.arange(thr_low, thr_high*1.2, 0.05) # start at lowest and work up
        import matplotlib.colors as mc
        thrcols = list(mc.cnames.keys()) # ['r', 'orange', 'y', 'g', 'teal', 'c', 'b', 'violet', 'gray', '']
        # find countours for each threshold level
        for t in thrlist:
            thr = (maxt-meant)*t
            imctr = reconst2.copy() # cv2 method may modify input argument
            retval, ci = cv2.threshold(imctr.astype('uint8'), thr, maxt, cv2.THRESH_BINARY)
            contours, heirarchy = cv2.findContours(ci, cv2.RETR_EXTERNAL, cv2.CHAIN_APPROX_SIMPLE)
            oth = []
            m = []
            pols[t] = []
            for cnt in contours:
                cnt_len = cv2.arcLength(cnt, True)
                cnt = cv2.approxPolyDP(cnt, 0.02*cnt_len, True)
                m.append(cv2.minAreaRect(cnt))
                area = cv2.contourArea(cnt)
                if len(cnt) == 4 and area > 2.0 and cv2.isContourConvex(cnt):
                    cnt = cnt.reshape(-1, 2)            
                if area > 2.0 and area < 400:
                    cnt = cnt.reshape(-1,2)
                    cnt = np.append(cnt, cnt[0]) # add the first point to the array to make sure it is closed
                    oth.append([cnt, True])
            pols[t] = oth
        
        # now check for the polygons whose center of mass is inside other polygons
        # if, from lowest threshold upwards, 
        savpols = pols.copy()
        roi = []
        npolys = 0
        for t in thrlist:
            npolys += len(pols[t])
        regthresh = {} # we save the region threshold [Region: thresh]
        finalregions = {} # and the location [Region: (x,y)]
        nregs = 0
        with pg.ProgressDialog("Searching for ROIs ...", 0, 100) as dlg:
            for i in range(len(thrlist)-1): # work through all thresholds, starting at the bottom
                t = thrlist[i]
               # print '\n\n>>>>>>>>>>testing for threshold = %9.3f<<<<<<<<' % t,
                if len(pols[t]) == 0:
                #    print '   (found no candidates at threshold) ', t
                    continue
                #print '   found %d candidates' % len(pols[t])
                for k1, s1 in enumerate(pols[t]): # for each region at this threshold
                    dlg.setMaximum(len(pols[t]))
                    dlg.setValue(k1)
                    if dlg.wasCanceled():
                        raise HelpfulException("The search for ROIs was canceled by the user.", msgType='status')
                    poly_low = np.array([s1[0].reshape(-1,2)]) # this is needed for cv2.moments to take tha argument.
                    t2 = thrlist[i+1] # examine the next higher threshold
                    oneabove = False
                    m = cv2.moments(poly_low)
                    cm_low = (m['m10']/m['m00'], m['m01']/m['m00']) # compute center of mass of this point
                    for k2, s2 in enumerate(pols[t2]): # for each region identified at the next theshold level:
                        poly_high = np.array([s2[0].reshape(-1,2)])
                        m_high = cv2.moments(poly_high)
                        cm_high = (m_high['m10']/m_high['m00'], m_high['m01']/m_high['m00']) # compute center of mass of this point
                        test = cv2.pointPolygonTest(poly_low, cm_high, False) # is that center of mass
                        if  test >= 0: # a higher threshold  center is definitely INSIDE the polygon of the lower threshold
                            oneabove = True # we just need to find one - there could be more
                            break
                    if oneabove is False: # no CM's were found above us, so save this value
                        finalregions[nregs] = cm_low # Accepte this polygon at this threshold as a candidate.
                        regthresh[nregs] = t
                        nregs += 1
        # finally, also accept all peaks at the highest threshold level - they were "deferred" in the loop above
        t = thrlist[-1]
        for k1, s1 in enumerate(pols[t]):
            poly=np.array([s1[0].reshape(-1,2)])
            m = cv2.moments(poly)
            cm = (m['m10']/m['m00'], m['m01']/m['m00'])
            finalregions[nregs] = cm # all polygons at this level are accepted
            regthresh[nregs] = t
            nregs += 1
            
        print 'Regions detected: %d' % (nregs)

        # clean up the final regions - accept only those whose centers are more than 
        # "diag" of an ROI apart.
        # first convert the dictionary to a simple list in order
        fp = []
        for u in finalregions:
            fp.append(finalregions[u])
        tree = scipy.spatial.KDTree(fp) # make a tree
        candidates = {} # isolated
        candidates_n = {} # the neighbors not selected
        excluded = []
        for i, p in enumerate(finalregions.keys()):
            if p in excluded: #  or p in candidates_n:
                continue
            set_close = tree.query(fp[i], k=100, distance_upper_bound=diag) # find all pairs that are close together
            neighbors = []
            allth = [] # get the thresholds for all the neighbors
            for p2 in list(set_close[1]):
                if p2 == len(fp): # return values include self and inf.
                    continue
                if p2 in excluded or p2 in candidates_n:
                    continue
                neighbors.append(p2) # build a list of local friends
                allth.append(regthresh[p2])
            if len(neighbors) == 1: # we are our only neighbor
                candidates[p] = (finalregions[p], regthresh[p]) # no decision to make, this one is isolated
                excluded.append(p)
                continue
            k = int(np.argmax(allth)) # find the one with the highest signal
            candidates[p] = (finalregions[neighbors[k]], allth[k]) # candidates will have only the keys that are picked.
            for n in neighbors:
                excluded.append(n) # add these to the excluded list
        print 'Found %d ROIs' % (len(candidates))

# next we verify that there are no close ROI pairs left:
# this may not be needed, but sometimes with the pairwise-comparison, it is
# possible for a proposed ROI to slip through.
        nc = {}
        for i, c in enumerate(candidates):
            nc[i] = candidates[c] # just copy over with a new key
            
        cp = []
        th = []
        excluded = []
        for i, u in enumerate(nc):
            cp.append(nc[u][0]) # just get the coordinates
        tree = scipy.spatial.KDTree(cp) # make a tree
        for i, p in enumerate(nc.keys()):
            if p in excluded:
                continue
            set_close = tree.query(cp[i], k=10, distance_upper_bound=diag) # find all pairs that are close together
            allth = [] # get the thresholds for all the neighbors
            neighbors=[]
            for j, p1 in enumerate(set_close):
                if set_close[0][j] == np.inf: # return values include self and inf.
                    continue
                p2 = set_close[1][j] # indexed into cp
                if p2 in excluded: # already kicked out
                    continue
                neighbors.append(p2) # build a list of local friends, mapped to main list
                allth.append(nc[p2][1]) # get the threshold
            if len(neighbors) == 1: # we are our only neighbor
                continue
            k = int(np.argmax(allth)) # find the one with the highest signal
            for i, n in enumerate(neighbors):
                if n == p2:
                    continue
                excluded.append(neighbors[i])
                nc.pop(n) # remove the duplicates
        print 'Reduced to %d ROIs' % (len(nc))
        candidates = nc.copy()

        self.oldROIs = self.AllRois
        self.clearAllROI()
        plotContours = False
        if plotContours:
            PL.subplot(111)
            PL.cla()
            PL.imshow(imstd, cmap=PL.cm.gray)
            PL.axis('off')
            import matplotlib.cm as cmx
            import matplotlib.colors as colors
            jet = PL.get_cmap('jet')
            cNorm  = colors.normalize(vmin=0, vmax=max(thrlist))
            scalarMap = cmx.ScalarMappable(norm=cNorm, cmap=jet)
            
            for i, t in enumerate(thrlist):
                col = thrcols[i]    # scalarMap.to_rgba(t)
                if len(pols[t]) == 0:
                    continue
                for p in savpols[t]: # for each region identified at this theshold:
                    if  p[1]:
                        sr = p[0].reshape(-1,2)
                        PL.plot(sr[:,0], sr[:,1], color = col, linestyle='-')

        for i, ra in enumerate(candidates):
            rxy = candidates[ra][0]
            if plotContours:
                PL.plot(rxy[0], rxy[1], 'r+')
            self.addOneROI(pos = [rxy[1]-dr/2, rxy[0]-dr/2], hw=[dr, dr])
        if plotContours:
            PL.show()

#-------------------------Corrections and/or Normalization---------------------------------
#
#
    def slowFilterImage(self):
        """ try automated signal extraction 
        Mellon and Tuong NeuroImage 47: 1331, 2009 """

        if self.dataState['bleachCorrection'] is False:
            print 'No Bleaching done, copy rawdata to image'
            self.imageData = self.rawData.copy() # just copy over without a correction        print 'Normalizing'
        if self.dataState['Normalized'] is True and self.dataState['bleachCorrection'] is True:
            print 'Data is already Normalized, type = %s ' % (self.dataState['NType'])
            return
        else:
            self.imageData = self.rawData.copy() # just start over with the raw data... 

        sh = self.imageData.shape
        t_delay = 0.2 # secs
        t_targetSmooth = 0.25 # secs
        t_subSmooth = 0.5 # secs
        dt  = np.mean(np.diff(self.imageTimes))
        print dt
        n_delay = t_delay/dt
        n_targetSmooth = int(t_targetSmooth/dt)
        n_subSmooth = int(t_subSmooth/dt)
        j_delay = 0
        k_delay = 0
        smi = scipy.ndimage.filters.uniform_filter1d(self.imageData, axis = 0, size=n_targetSmooth)
        smd = scipy.ndimage.filters.uniform_filter1d(self.imageData, axis = 0, size=n_subSmooth)
        self.imageData = smi[n_delay:sh[0],:,:] - smd[0:sh[0]-n_delay+1,:,:] # shifted subtraction, reduces data set by the time involved
        
        imstd = np.std(self.imageData, axis=0)
        imstd = scipy.ndimage.gaussian_filter(imstd, sigma=0.002)
        isize = 1
        immax = scipy.ndimage.maximum_filter(imstd, size=isize, mode='constant')
        imm = np.mean(np.mean(self.imageData, axis=2), axis=1)
        ndl = imm.shape[0]
        self.backgroundPlot.plot(y=imm, x=self.imageTimes[0:ndl], clear=True)
        self.paintImage()
        self.dataState['Normalized'] = True
        self.dataState['NType'] = 'Slow Filter'
#        self.ctrl.ImagePhys_NormInfo.setText('Slow Filter')
        # this completes the "normalization for the "slow filtering mode"
        # remainder of code here is for ROI detection. 


    def normalizeImage(self):
        """
        Each image is normalized to the mean of the whole series, instead
        of using the starting images as the baseline
        """
        if self.dataState['bleachCorrection'] is False:
            print 'No Bleaching done, copy rawdata to image'
            self.imageData = self.rawData.copy() # just copy over without a correction        print 'Normalizing'
        if self.dataState['Normalized'] is True and self.dataState['bleachCorrection'] is True:
            print 'Data is already Normalized, type = %s ' % (self.dataState['NType'])
            return
        else:
            self.imageData = self.rawData.copy() # just start over with the raw data... 
        meanimage = np.mean(self.imageData, axis=0)
        #meanimage = scipy.ndimage.filters.gaussian_filter(meanimage, (3,3))
        sh = meanimage.shape
        print 'mean image shape: ', sh
        for i in range(len(self.imageData)):
            self.imageData[i,:,:] = 1.0+(self.imageData[i,:,:] - meanimage)/meanimage
#        imstd = np.std(self.imageData, axis=0)
#        imstd = scipy.ndimage.gaussian_filter(imstd, sigma=0.002)
#        isize = 1
#        immax = scipy.ndimage.maximum_filter(imstd, size=isize, mode='constant')
#        imm = np.mean(np.mean(self.imageData, axis=2), axis=1)
#        ndl = imm.shape[0]
#        self.backgroundPlot.plot(y=imm, x=self.imageTimes[0:ndl], clear=True)
        self.dataState['Normalized'] = True
        self.dataState['NType'] = 'norm'
        self.paintImage()
        self.ctrl.ImagePhys_NormInfo.setText('Norm')
        # print 'norm: ', np.mean(self.imageData[1])

    def MediandFFImage(self, data=None):
        if self.dataState['bleachCorrection'] is False:
            print 'No Bleaching done, copy rawdata to image'
            self.imageData = self.rawData.copy() # just copy over without a correction        print 'Normalizing'
        if self.dataState['Normalized'] is True and self.dataState['bleachCorrection'] is True:
            print 'Data is already Normalized, type = %s ' % (self.dataState['NType'])
            return
        else:
            self.imageData = self.rawData.copy() # just start over with the raw data... 
        sh = self.imageData.shape
        imm = np.median(np.median(self.imageData, axis=2), axis=1)
        samplefreq = 1.0/np.mean(np.diff(self.imageTimes))
        if samplefreq < 100.0:
            lpf = samplefreq/5.0
        else:
            lpf = 20.0
        imm = Utility.SignalFilter_LPFButter(imm, lpf, samplefreq, NPole = 8)
        print np.amin(imm), np.amax(imm)
        for i in range(len(self.imageData)):
            self.imageData[i,:,:] = 1.0+(self.imageData[i,:,:] - imm[i])/imm[i]

#        imm = np.median(np.median(self.imageData, axis=2), axis=1)
#        ndl = imm.shape[0]
#        self.backgroundPlot.plot(y=imm, x=self.imageTimes[0:ndl], clear=True)
        self.dataState['Normalized'] = True
        self.dataState['NType'] = 'median'
        self.ctrl.ImagePhys_NormInfo.setText('Median')
        self.paintImage()

    def StandarddFFImage(self):
        if self.dataState['bleachCorrection'] is False:
            print 'No Bleaching done, copy rawdata to image'
            self.imageData = self.rawData.copy() # just copy over without a correction        print 'Normalizing'
        if self.dataState['Normalized'] is True and self.dataState['bleachCorrection'] is True:
            print 'Data is already Normalized, type = %s ' % (self.dataState['NType'])
            return
        else:
            self.imageData = self.rawData.copy() # just start over with the raw data... 
        F0= np.mean(self.imageData[0:3,:,:], axis=0) # save the reference
        self.imageData = (self.imageData - F0) / F0 # do NOT replot!
        self.dataState['Normalized'] = True
        self.dataState['NType'] = 'dF/F'
        self.ctrl.ImagePhys_NormInfo.setText('(F-Fo)/Fo')
#        imm = np.mean(np.mean(self.imageData, axis=2), axis=1)
#        ndl = imm.shape[0]
#        self.backgroundPlot.plot(y=imm, x=self.imageTimes[0:ndl], clear=True)
<<<<<<< HEAD
        self.paintImage()
=======
        self.paintImage()

    def GRRatioImage(self):
        print 'Doing G/R Ratio calculation'
        if self.dataState['bleachCorrection'] is False:
            print 'No Bleaching done, copy rawdata to image'
            self.imageData = self.rawData.copy() # just copy over without a correction        print 'Normalizing'
        if self.dataState['ratioLoaded'] is False:
            print 'NO ratio image loaded - so try again'
            return
        if self.dataState['Normalized'] is True and self.dataState['bleachCorrection'] is True:
            print 'Data is already Normalized, type = %s ' % (self.dataState['NType'])
            return
        else:
            self.imageData = self.rawData.copy() # just start over with the raw data... 
        #F0= np.mean(self.imageData[0:3,:,:], axis=0) # save the reference
        self.imageData = self.imageData/self.ratioImage # do NOT replot!
        self.dataState['Normalized'] = True
        self.dataState['NType'] = 'GRRatio'
        self.ctrl.ImagePhys_NormInfo.setText('G/R')
#        imm = np.mean(np.mean(self.imageData, axis=2), axis=1)
#        ndl = imm.shape[0]
#        self.backgroundPlot.plot(y=imm, x=self.imageTimes[0:ndl], clear=True)
        self.paintImage()

>>>>>>> 77166baf

    def smoothImage(self):
        self.imageData = scipy.ndimage.filters.gaussian_filter(self.imageData, (3,3,3))
        self.paintImage()
        
    def paintImage(self, image = None, updateTools = True, focus=True):
        if image == None:
            pImage = self.imageData
        else:
            pImage = image
        pImage = np.squeeze(pImage)
        #self.initImage(len(pImage))
        self.imageView.setImage(pImage)

    def ccf(self, x, y, axis=None):
        """Computes the cross-correlation function of two series `x` and `y`.
        Note that the computations are performed on anomalies (deviations from
        average).
        Returns the values of the cross-correlation at different lags.
        Lags are given as [0,1,2,...,n,n-1,n-2,...,-2,-1] (not any more)
        :Parameters:
            `x` : 1D MaskedArray
                Time series.
            `y` : 1D MaskedArray
                Time series.
            `axis` : integer *[None]*
                Axis along which to compute (0 for rows, 1 for cols).
                If `None`, the array is flattened first.
        """
        assert x.ndim == y.ndim, "Inconsistent shape !"
    #    assert(x.shape == y.shape, "Inconsistent shape !")
        if axis is None:
            if x.ndim > 1:
                x = x.ravel()
                y = y.ravel()
            npad = x.size + y.size
            xanom = (x - x.mean(axis=None))
            yanom = (y - y.mean(axis=None))
            Fx = np.fft.fft(xanom, npad, )
            Fy = np.fft.fft(yanom, npad, )
            iFxy = np.fft.ifft(Fx.conj()*Fy).real
            varxy = np.sqrt(np.inner(xanom,xanom) * np.inner(yanom,yanom))
        else:
            npad = x.shape[axis] + y.shape[axis]
            if axis == 1:
                if x.shape[0] != y.shape[0]:
                    raise ValueError, "Arrays should have the same length!"
                xanom = (x - x.mean(axis=1)[:,None])
                yanom = (y - y.mean(axis=1)[:,None])
                varxy = np.sqrt((xanom*xanom).sum(1) * (yanom*yanom).sum(1))[:,None]
            else:
                if x.shape[1] != y.shape[1]:
                    raise ValueError, "Arrays should have the same width!"
                xanom = (x - x.mean(axis=0))
                yanom = (y - y.mean(axis=0))
                varxy = np.sqrt((xanom*xanom).sum(0) * (yanom*yanom).sum(0))
            Fx = np.fft.fft(xanom, npad, axis=axis)
            Fy = np.fft.fft(yanom, npad, axis=axis)
            iFxy = np.fft.ifft(Fx.conj()*Fy,n=npad,axis=axis).real
        # We juste turn the lags into correct positions:
        iFxy = np.concatenate((iFxy[len(iFxy)/2:len(iFxy)],iFxy[0:len(iFxy)/2]))
        return iFxy/varxy

#
#------------- cross correlation calculations -----------------
#
    def Analog_Xcorr(self, FData = None, dt = None):
        """Average cross correlation of all traces"""
        self.calculateAllROIs()
        if not FData:
            FData = self.FData
        if dt is None:
            if self.imageTimes is []:
                dt = 1
            else:
                dt = np.mean(np.diff(self.imageTimes))
        self.calculate_all_xcorr(FData, dt)   
        self.use_MPL = self.ctrlImageFunc.IAFuncs_MatplotlibCheckBox.checkState()
        

        if not self.use_MPL:
            self.floatingWindow = pyqtgrwindow(title = 'Analog_Xcorr_Average')
            self.floatingWindow.setWindowTitle('Average XCorr: %s' % self.currentFileName)
            # print dir(self.floatingWindow)
            # print dir(self.floatingWindow.layout)
            self.floatingWindow.layout.clear()
            self.floatingWindow.layout.setWindowTitle("New Title?")
            p = self.floatingWindow.layout.addPlot(0,0)
            p.plot(self.lags,self.xcorr)
            p.setXRange(np.min(self.lags), np.max(self.lags))
        else:
            self.checkMPL()
            (self.MPLFig, self.MPL_plots) = PL.subplots(num = "Average XCorr", nrows = 1, ncols=1, 
                        sharex = True, sharey = True)
            self.MPLFig.suptitle('Average XCorr: %s' % self.currentFileName, fontsize=11)
            self.MPL_plots.plot(self.lags, self.xcorr)
            self.MPL_plots.plot(self.lags,np.zeros(self.lags.shape), color = '0.5')
            self.MPL_plots.plot([0,0], [-0.5, 1.0], color = '0.5')
            self.MPL_plots.set_title('Average XCorr', fontsize=10)
            self.MPL_plots.set_xlabel('T (sec)', fontsize=10)
            self.MPL_plots.set_ylabel('Corr (R)', fontsize=10)
            PH.cleanAxes(self.MPL_plots)
            PL.show()

    def calculate_all_xcorr(self, FData = None, dt = None):
        if FData is None:
            FData = self.FData
            nROI = self.nROI
        else:
            nROI = len(FData)
        if dt is None:
            if self.imageTimes is []:
                dt = 1
            else:
                dt = np.mean(np.diff(self.imageTimes))
        ndl = len(FData[0,:])
        itime = self.imageTimes[0:ndl]
        self.IXC_corr =  [[]]*(sum(range(1,nROI)))
        self.xcorr = []
        xtrace = 0
        for roi1 in range(0, len(FData)-1):
            for roi2 in range(roi1+1, len(FData)):
                (a1, b1) = np.polyfit(itime, FData[roi1,:], 1)
                (a2, b2) = np.polyfit(itime, FData[roi2,:], 1)
                y1 = np.polyval([a1, b1], itime)
                y2 = np.polyval([a2, b2], itime)
                sc = self.ccf(FData[roi1,:]-y1, FData[roi2,:]-y2)
                self.IXC_corr[xtrace] = sc
                if xtrace == 0:
                    self.xcorr = sc
                else:
                    self.xcorr = self.xcorr + sc
                xtrace += 1
        self.xcorr = self.xcorr/xtrace
        s = np.shape(self.xcorr)
        self.lags = dt*(np.arange(0, s[0])-s[0]/2.0)

    def Analog_Xcorr_unbiased(self, FData = None, dt = None):
        """ hijacked -"""
        # baseline 
        pass


    # def Analog_Xcorr_unbiased(self, FData = None, dt = None):
    #     self.oldROIs = self.AllRois
    #     self.clearAllROI()
    #     img_sh = self.rawData.shape
    #     img_x = img_sh[1]
    #     img_y = img_sh[2]
    #     nx = 10
    #     ny = 10
    #     dx = int(img_x/nx)
    #     dy = int(img_y/ny)
    #     print dx, dy
    #     for i in range(0, nx):
    #         for j in range(0, ny):
    #             self.addOneROI(pos=[i*dx, j*dy], hw=[dx, dy])
    #     self.Analog_Xcorr_Individual(plottype = 'image')
        
    def Analog_Xcorr_Individual(self, FData = None, dt = None, plottype = 'traces'):
        """ compute and display the individual cross correlations between pairs of traces
            in the data set"""
        print 'Calculating cross-correlations between all ROIs'
        self.use_MPL = self.ctrlImageFunc.IAFuncs_MatplotlibCheckBox.checkState()
        self.calculateAllROIs()
        if self.ROIDistanceMap == []:
            self.ROIDistances()
        if not FData:
            FData = self.FData
            nROI = self.nROI
        else:
            nROI = len(FData)
        if dt is None:
            if self.imageTimes is []:
                dt = 1
            else:
                dt = np.mean(np.diff(self.imageTimes))
        self.calculate_all_xcorr(self.FData, dt)
        nxc = 0
        rows = nROI-1
        cols = rows
        self.IXC_plots = [[]]*(sum(range(1,nROI)))
        self.IXC_Strength = np.empty((nROI, nROI))
        self.IXC_Strength_Zero = np.empty((nROI, nROI))
        
        self.IXC_Strength.fill(np.nan)
        
        xtrace  = 0
        xtrace = 0
        lag_zero = np.argmin(np.abs(self.lags)) # find lag closest to zero
        for xtrace1 in range(0, nROI-1):
            for xtrace2 in range(xtrace1+1, nROI):
                self.IXC_Strength[xtrace1, xtrace2] = self.IXC_corr[xtrace].max()
                self.IXC_Strength[xtrace1, xtrace2] = self.IXC_corr[xtrace][lag_zero]
                xtrace = xtrace + 1
        
        yMinorTicks = 0
        bLegend = self.ctrlImageFunc.IAFuncs_checkbox_TraceLabels.isChecked()
        gridFlag = True
        if plottype is None:
            return
            
        if self.nROI > 8:
            gridFlag = False
        if not self.use_MPL:
            #if self.floatingWindow is None:
            self.floatingWindow = pyqtgrwindow(title = 'Analog_Xcorr_Individual')
            self.floatingWindow.layout.clear()
            # self.gview = pg.GraphicsView()
            # if self.pgwin is None:
            #     self.pgwin = pg.GraphicsLayout()
            # self.pgwin.clear()
            xtrace = 0
            for xtrace1 in range(0, nROI-1):
                for xtrace2 in range(xtrace1+1, nROI):
#                    print 'xtrace: ', xtrace
                    self.IXC_plots[xtrace] = self.floatingWindow.layout.addPlot(xtrace1, xtrace2)
                    # if xtrace == 0:
                    #     print dir(self.IXC_plots[xtrace])
                    if xtrace > 0:
                        self.IXC_plots[xtrace].hideButtons()
                    xtrace = xtrace + 1
                self.floatingWindow.layout.nextRow()
        else:
            self.checkMPL()
            if plottype == 'traces':
                (self.MPLFig, self.IXC_plots) = PL.subplots(num="Individual ROI Cross Correlations", 
                    nrows = self.nROI-1, ncols=self.nROI-1, 
                    sharex = True, sharey = True)
                self.MPLFig.suptitle('XCorr: %s' % self.currentFileName, fontsize=11)
            else:
                self.MPLFig = PL.subplot(111)
        ndl = len(FData[0,:])
        itime = self.imageTimes[0:ndl]
        dlg = 0
        xtrace = 0
        with pg.ProgressDialog("Analyzing ROIs...", 0, 100) as dlg:
            for xtrace1 in range(0, nROI-1):
#               dlg.setLabelText("I")
                dlg.setValue(0)
                dlg.setMaximum(nROI)
                temp_F = FData[xtrace1,:] #-y1
                for xtrace2 in range(xtrace1+1, nROI):
                    
                    if bLegend:
                        legend = legend=('%d vs %d' % (xtrace1, xtrace2))
                    else:
                        legend = None
                    if plottype == 'traces':
                        if not self.use_MPL: # pyqtgraph
                            self.IXC_plots[xtrace].plot(self.lags, self.IXC_corr[xtrace])
                            if xtrace == 0:
                                self.IXC_plots[0].registerPlot(name='xcorr_%03d' % xtrace)
                            if xtrace > 0:
                                self.IXC_plots[xtrace].vb.setXLink('xcorr_000') # not sure - this seems to be at the wrong level in the window manager
                        else: # pylab
                            plx = self.IXC_plots[xtrace1, xtrace2-1]
                            plx.plot(self.lags,self.IXC_corr[xtrace])
                            plx.hold = True
                            plx.plot(self.lags,np.zeros(self.lags.shape), color = '0.5')
                            plx.plot([0,0], [-0.5, 1.0], color = '0.5')
                            if xtrace1 == 0:
                                plx.set_title('ROI: %d' % (xtrace2), fontsize=8)
                            PH.cleanAxes(plx) 
                    xtrace = xtrace + 1
                    dlg += 1
                    if dlg.wasCanceled():
                        raise HelpfulException("Calculation canceled by user.", msgType='status')
                    
        
        # now rescale all the plot Y axes by getting the min/max "viewRange" across all, then setting them all the same
        if not self.use_MPL and plottype == 'traces':
            ymin = 0
            ymax = 0
            bmin = []
            bmax = []
            for i in range(0, xtrace):
                bmin.append(np.amin(self.IXC_plots[i].vb.viewRange()[1]))
                bmax.append(np.amax(self.IXC_plots[i].vb.viewRange()[1]))
            ymin = np.amin(bmin)
            ymax = np.amax(bmax)
            self.IXC_plots[i].setXRange(np.min(self.lags), np.max(self.lags))
            for i in range(0, xtrace):
                self.IXC_plots[i].setYRange(ymin, ymax) # remember, all are linked to the 0'th plot
                self.IXC_plots[i].setLabel('left', text="R")
                self.IXC_plots[i].setLabel('bottom', text="Time (s)")
                if i == 0:
                    pass
                    #self.IXC_plots[i].setYlabel("R")
                    #self.IXC_plots[i].setXlabel("Time (s)")
                if i > 0:
                    self.IXC_plots[i].hideAxis('left')
                    self.IXC_plots[i].hideAxis('bottom')
                 #   self.IXC_plots[i].hideButtons()
        elif plottype == 'traces':
            for xtrace1 in range(0, nROI-1):
                for xtrace2 in range(0, xtrace1):
                    plx = self.IXC_plots[xtrace1-1, xtrace2]
                    if xtrace1 == nROI-1:
                        plx.set_xlabel('T (sec)', fontsize=10)
                    if xtrace2 == 0:
                        plx.set_ylabel('R (%d)' % xtrace1, fontsize=10)
                    PH.cleanAxes(self.IXC_plots[xtrace1, xtrace2])
            PL.show()
        elif plottype == 'image':
#            print self.IXC_Strength.shape
            self.MPLFig.imshow(self.IXC_Strength)
            PL.show()

#----------------Fourier Map (reports phase)----------------------------
    def Analog_AFFT(self):
        pass

    def Analog_AFFT_Individual(self):
        pass

    def Analysis_FourierMap(self):
        # print "times: ", self.times # self.times has the actual frame times in it. 
        # first squeeze the image to 3d if it is 4d
        sh = np.shape(self.imageData);
        if len(sh) == 4:
            self.imageData = np.squeeze(self.imageData)
            sh = np.shape(self.imageData)
        print '**********************************\nImage shape: ', sh
        self.imagePeriod = 6.0 # image period in seconds.
        w = 2.0 * np.pi * self.imagePeriod
        # identify an interpolation for the image for one cycle of time
        dt = np.mean(np.diff(self.imageTimes)) # get the mean dt
        maxt = np.amax(self.imageTimes) # find last image time
        n_period = int(np.floor(maxt/self.imagePeriod)) # how many full periods in the image set?
        n_cycle = int(np.floor(self.imagePeriod/dt)); # estimate image points in a stimulus cycle
        ndt = self.imagePeriod/n_cycle
        i_times = np.arange(0, n_period*n_cycle*ndt, ndt) # interpolation times
        n_times = np.arange(0, n_cycle*ndt, ndt) # just one cycle
        print "dt: %f maxt: %f # images %d" % (dt, maxt, len(self.imageTimes))
        print "# full per: %d  pts/cycle: %d  ndt: %f #i_times: %d" % (n_period, n_cycle, ndt, len(i_times))
        B = np.zeros([sh[1], sh[2], n_period, n_cycle])
        #for i in range(0, sh[1]):
#            for j in range(0, sh[2]):
#                B[i,j,:] = np.interp(i_times, self.times, self.imageData[:,i,j])
        B = self.imageData[range(0, n_period*n_cycle),:,:]
        print 'new image shape: ', np.shape(self.imageData)
        print "B shape: ", np.shape(B)
        C = np.reshape(B, (n_cycle, n_period, sh[1], sh[2]))
        print 'C: ', np.shape(C)
        D = np.mean(C, axis=1)
        print "D: ", np.shape(D)
        sh = np.shape(D)
        A = np.zeros((sh[0], 2), float)
        print "A: ", np.shape(A)
        A[:,0] = np.sin(w*n_times)
        A[:,1] = np.cos(w*n_times)
        sparse = 1

        self.phaseImage = np.zeros((sh[1], sh[2]))
        self.amplitudeImage = np.zeros((sh[1], sh[2]))
        for i in range(0, sh[1], sparse):
            for j in range(0, sh[2], sparse):
                (p, residulas, rank, s) = np.linalg.lstsq(A, D[:,i,j])
                self.amplitudeImage[i,j] = np.hypot(p[0],p[1])
                self.phaseImage[i, j] = np.arctan2(p[1],p[0]) 
        f = open('img_phase.dat', 'w')
        pickle.dump(self.phaseImage, f)
        f.close()
        f = open('img_amplitude.dat', 'w')
        pickle.dump(self.amplitudeImage, f)
        f.close()

#        PL.figure()
#        PL.imshow(self.phaseImage)
#        PL.show()
#
# ---------------SMC (oopsi, Vogelstein method) detection of calcium events in ROIs----------------

    def Analysis_smcAnalyze(self):
        self.smc_A = self.ctrlAnalysis.smc_Amplitude.value()
        self.smc_Kd = self.ctrlAnalysis.smc_Kd.value()
        self.smc_C0 = self.ctrlAnalysis.smc_C0.value()
        self.smc_TCa = self.ctrlAnalysis.smc_TCa.value()
        if self.imageTimes is []:
            dt = 1.0/30.0 # fake it... 30 frames per second
        else:
            dt = np.mean(np.diff(self.imageTimes))
        print "Mean time between frames: %9.4f" % (dt)
        if self.BFData is []:
            print "No baseline corrected data to use!!!"
            return
        dataIDString = 'smc_'
        for roi in range(0, self.nROI):
            print "ROI: %d" % (roi)
            # normalized the data:
            ndat = (self.BFData[roi,:] - np.min(self.BFData[roi,:]))/np.max(self.BFData[roi,:])
            self.smc_V = SMC.Variables(ndat, dt)
            self.smc_P = SMC.Parameters(self.smc_V, A=self.smc_A, k_d=self.smc_Kd, C_0=self.smc_C0, tau_c =self.smc_TCa)
            self.smc_S = SMC.forward(self.smc_V, self.smc_P)
            cbar = np.zeros(self.smc_P.V.T)
            nbar = np.zeros(self.smc_P.V.T)    
            for t in xrange(self.smc_P.V.T):
                for i in xrange(self.smc_P.V.Nparticles):
                    weight = self.smc_S.w_f[i,t]
                    cbar[t] += weight * self.smc_S.C[i,t]
                    nbar[t] += weight * self.smc_S.n[i,t]
            print "ROI: %d cbar: " % (roi)
            print cbar
            print "ROI: %dnbar: " % (roi)
            print nbar
            MPlots.PlotLine(self.plots[roi], self.imageTimes, cbar, color = 'black',
                            dataID = ('%s%d' % (dataIDString, roi)))
        print "finis"

# Use matlab to do the analysis with J. Vogelstein's code, store result on disk
    def smc_AnalyzeMatlab(self):
        subprocess.call(['/Applications/MATLAB_R2010b.app/bin/matlab', '-r', 'FigSimNoisy.m'], bufsize = 1)

    def Analysis_SpikeXCorr(self):
        pass        



    
    def RegisterStack(self):
        """
        Align a stack of images using openCV. We calculate a rigid transform
        referenced to the first image, and transform each subsequent image
        based on that. 
        It is fast, and better than nothing, but not perfect.
        """
        import scipy.ndimage.interpolation
        outstack = self.imageData.copy()
        shd = self.imageData.shape
        maximg = np.amax(self.imageData)
        refimg = (255*np.mean(self.imageData, axis=0)/maximg).astype('uint8')
        for i in range(0,shd[0]):
            timage = (255*self.imageData[i,:,:]/maximg).astype('uint8')
            affineMat = cv2.estimateRigidTransform(refimg, timage, False)
            print timage.shape, self.imageData[i].shape
            self.imageData[i,:,:] = cv2.warpAffine(timage, affineMat, dsize=timage.shape, borderMode = cv2.BORDER_REPLICATE).astype('float32')*maximg/255.
            #x = scipy.ndimage.interpolation.affine_transform(self.imageData[i,:,:], affineMat[0:2,0:2] )
        self.updateAvgStdImage()        
        
        
    
    def RegisterStack2(self):
        """ THIS IS NOT IN USE!!! 
        
        Align a stack to one of its images using recursiveRegisterImages
            from util/functions.py
            
            Parameters:
            imgstack:   a list containing images
            imgi:       index of the standard position image inside imgstack
            thresh:     not used :threshold to use on the reference image; if it is
                        zero, then use the ImageP.graythresh algorithm
            invert:     note used: if True, invert the reference image
            cut:        if True, cut to the common area after shift
            ROI:        list or tuple of ndices i0,i1,j0,j1 so that the 
                        subimage: img[i0:i1,j0:j1] shall be used for the
                        alignment.
            verbose:    plot actual convolution image
    
            Return:
            a list of the aligned images
        """
        from lib.analysis.tools import ImageP # avaialable as part of the STXMPy package

        imgstack = self.imageData
        cut = False
        imgi = 0 # use first image as reference
        N = len(imgstack)            
        if imgi < 0 or imgi >= N:
            print "Invalid index: %d not in 0 - %d" %(imgi, N)
            return None
        #end if
    
        a = imgstack[imgi].copy()
        
        sh = a.shape
        thresh = np.mean(a)*1.25
        print "threshold is set to: %.3f" % thresh
    
        #initialize result stack:
        outstack = []
        indx = np.zeros( imgstack[0].shape, dtype='bool') + True
    
        imgN = 0
        #  print imgstack.shape
        for i, img in enumerate(imgstack):
            x = 0.
            y = 0.
            if i != imgi:
                #c = ImageP.ConvFilter(a > thresh, img)
                # print c
                c = FN.recursiveRegisterImages(img, imgstack[imgi], maxDist=10)
                x,y = (c == c.max()).nonzero()
                x = x[0] - (c.shape[0]/2 -1)
                y = y[0] - (c.shape[1]/2 -1)
            img2 = ImageP.shift(img, x, y)
            print 'n: %d shift: x %f y %f' % (imgN, x, y)
            outstack.append(img2)
            indx = indx * (img2 > 0)
            imgN = imgN + 1
    
        if cut is True:
            ix, iy = indx.nonzero()
            i0 = ix.min()
            #+1 for the indexing limit...
            i1 = ix.max()+1
            j0 = iy.min()
            j1 = iy.max()+1
        
            print "Common boundaries:",i0,i1,j0,j1
    
            #cut the list elements:
            for i in xrange(N):
                outstack[i] = outstack[i][i0:i1,j0:j1]
    
        for i in range(self.imageData.shape[0]):
            self.imageData[i,:,:] = outstack[i]
        return np.atleast_2d(outstack)
    #end of registerStack

#---------------------Database Operations ----------------------------- #
    def storeToDB(self, data=None):
        p = debug.Profiler("ImageAnalysis.storeToDB", disabled=True)

        if data is None:
            data =  self.flowchart.output()['events']

        if len(data) == 0:
            return

        dbui = self.getElement('Database')
        table = dbui.getTableName(self.dbIdentity)
        db = dbui.getDb()
        if db is None:
            raise Exception("No DB selected")
        p.mark("DB prep done")

        columns = db.describeData(data)
        columns.update({
            'ProtocolSequenceDir': 'directory:ProtocolSequence',
            'ProtocolDir': 'directory:Protocol',
            #'SourceFile': 'file'
        })
        p.mark("field list done")

        ## Make sure target table exists and has correct columns, links to input file
        db.checkTable(table, owner=self.dbIdentity, columns=columns, create=True, addUnknownColumns=True)
        p.mark("data prepared")

        ## collect all protocol/Sequence dirs
        prots = {}
        seqs = {}
        for fh in set(data['SourceFile']):
            prots[fh] = fh.parent()
            seqs[fh] = self.dataModel.getParent(fh, 'ProtocolSequence')

        ## delete all records from table for current input files
        for fh in set(data['SourceFile']):
            db.delete(table, where={'SourceFile': fh})
        p.mark("previous records deleted")

        ## assemble final list of records
        records = {}
        for col in data.dtype.names:
            records[col] = data[col]
        records['ProtocolSequenceDir'] = map(seqs.get, data['SourceFile'])
        records['ProtocolDir'] = map(prots.get, data['SourceFile'])

        p.mark("record list assembled")

        ## insert all data to DB
        with pg.ProgressDialog("Storing events...", 0, 100) as dlg:
            for n, nmax in db.iterInsert(table, records):
                dlg.setMaximum(nmax)
                dlg.setValue(n)
                if dlg.wasCanceled():
                    raise HelpfulException("Scan store canceled by user.", msgType='status')
        p.mark("records inserted")
        p.finish()

    def readFromDb(self, sequenceDir=None, sourceFile=None):
        """Read events from DB that originate in sequenceDir. 
        If sourceFile is specified, only return events that came from that file. 
        """

        dbui = self.getElement('Database')
        table = dbui.getTableName(self.dbIdentity)
        db = dbui.getDb()
        if db is None:
            raise Exception("No DB selected")

        #identity = self.dbIdentity+'.events'
        #table = dbui.getTableName(identity)
        if not db.hasTable(table):
            #return None, None
            return None
            #return np.empty(0)

        #pRow = db.getDirRowID(sourceDir)
        #if pRow is None:
            #return None, None

        if sourceFile is not None:
            events = db.select(table, '*', where={'SourceFile': sourceFile}, toArray=True)
        else:
            events = db.select(table, '*', where={'ProtocolSequenceDir': sequenceDir}, toArray=True)

        if events is None:
            ## need to make an empty array with the correct field names
            schema = db.tableSchema(table)
            ## NOTE: dtype MUST be specified as {names: formats: } since the names are unicode objects
            ##  [(name, format), ..] does NOT work.
            events = np.empty(0, dtype={'names': [k for k in schema], 'formats': [object]*len(schema)})

        return events


class DBCtrl(QtGui.QWidget):
    def __init__(self, host, identity):
        QtGui.QWidget.__init__(self)
        self.host = host

        self.layout = QtGui.QVBoxLayout()
        self.setLayout(self.layout)
        self.dbgui = DatabaseGui.DatabaseGui(dm=host.dataManager(), tables={identity: 'EventDetector_events'})
        self.storeBtn = pg.FeedbackButton("Store to DB")
        #self.storeBtn.clicked.connect(self.storeClicked)
        self.layout.addWidget(self.dbgui)
        self.layout.addWidget(self.storeBtn)
        for name in ['getTableName', 'getDb']:
            setattr(self, name, getattr(self.dbgui, name))



class pyqtgrwindow(QtGui.QMainWindow):
    def __init__(self, parent=None, title = '', size=(500,500)):
        super(pyqtgrwindow, self).__init__(parent)
        self.view = pg.GraphicsView()
        self.layout = pg.GraphicsLayout(border=None) # pg.mkPen(0, 0, 255))
        self.resize(size[0], size[1])
        self.setWindowTitle(title)
        self.view.setCentralItem(self.layout)
        self.view.show()
        <|MERGE_RESOLUTION|>--- conflicted
+++ resolved
@@ -294,8 +294,6 @@
         If multiple files are selected, this routine will be called for each one...
         
         """
-<<<<<<< HEAD
-=======
         
         ds = self.dataModel.isSequence(dh[0])
 #        print 'is seqence? : ', ds
@@ -316,7 +314,6 @@
             pass
        # return
         
->>>>>>> 77166baf
         dlh = self.fileLoaderInstance.selectedFiles()
         if self.ctrl.ImagePhys_PhysROIPlot.isChecked():
             print 'multiple file load, lendh: ', len(dlh)
@@ -691,15 +688,11 @@
         self.clearPhysiologyInfo()
         data = self.dataModel.getClampFile(dh).read() # retrieve the physiology traces
         self.physData = self.dataModel.getClampPrimary(data).asarray()
-<<<<<<< HEAD
-        self.physData = self.physData * 1e12 # convert to pA
-=======
         if self.dataModel.getClampMode(data) == 'IC':
             self.physData = self.physData * 1e3 # convert to mV
             
         else:
             self.physData = self.physData * 1e12 # convert to pA
->>>>>>> 77166baf
         info1 = data.infoCopy()
         self.samplefreq = info1[2]['DAQ']['primary']['rate']
         if self.physLPF >= 250.0 and self.physLPF < 0.5*self.samplefreq: # respect Nyquist, just minimally
@@ -782,10 +775,6 @@
             self.normalizeImage() # another normalization
         if method == 3:
             self.slowFilterImage() # slow filtering normalization: (F-Fslow)/Fslow on pixel basis over time
-<<<<<<< HEAD
-        if method == 4: # g/r ratio  - future: requires image to be loaded (hooks in place, no code yet)
-            pass
-=======
         print 'normalize method: ', method
         print self.dataState['ratioLoaded']
         print self.useRatio
@@ -793,7 +782,6 @@
             if self.dataState['ratioLoaded'] and self.useRatio:
                 self.GRFFImage() # convert using the ratio
                 
->>>>>>> 77166baf
         self.updateAvgStdImage()
         self.calculateAllROIs()
         
@@ -2246,9 +2234,6 @@
 #        imm = np.mean(np.mean(self.imageData, axis=2), axis=1)
 #        ndl = imm.shape[0]
 #        self.backgroundPlot.plot(y=imm, x=self.imageTimes[0:ndl], clear=True)
-<<<<<<< HEAD
-        self.paintImage()
-=======
         self.paintImage()
 
     def GRRatioImage(self):
@@ -2274,7 +2259,6 @@
 #        self.backgroundPlot.plot(y=imm, x=self.imageTimes[0:ndl], clear=True)
         self.paintImage()
 
->>>>>>> 77166baf
 
     def smoothImage(self):
         self.imageData = scipy.ndimage.filters.gaussian_filter(self.imageData, (3,3,3))
