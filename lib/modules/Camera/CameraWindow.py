--- conflicted
+++ resolved
@@ -50,11 +50,6 @@
     def __init__(self, pos, size):
         ROI.__init__(self, pos, size=size)
         self.addScaleHandle([1, 1], [0, 0])
-
-<<<<<<< HEAD
-
-=======
->>>>>>> 9cf3bc00
 
 class CameraWindow(QtGui.QMainWindow):
     def __init__(self, module):
