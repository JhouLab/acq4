--- conflicted
+++ resolved
@@ -178,10 +178,9 @@
             pen = QtGui.QPen(colorObj)
             self.loadTrace(i, pen=pen)
         
-            
+
 #win = UncagingWindow()
 
-<<<<<<< HEAD
 class STDPWindow(UncagingWindow):
     def __init__(self):
         QtGui.QMainWindow.__init__(self)
@@ -189,22 +188,12 @@
         bwtop = QtGui.QSplitter()
         #hsplit = QtGui.QSplitter(bwtop)
         bwtop.setOrientation(QtCore.Qt.Horizontal)
-=======
-#win = UncagingWindow()
-
-
-class IVWindow(QtGui.QMainWindow):
-    def __init__(self):
-        QtGui.QMainWindow.__init__(self)
-        self.cw = QtGui.QSplitter()
->>>>>>> 6e110ea9
         self.cw.setOrientation(QtCore.Qt.Vertical)
         self.setCentralWidget(self.cw)
         bw = QtGui.QWidget()
         bwl = QtGui.QHBoxLayout()
         bw.setLayout(bwl)
         self.cw.addWidget(bw)
-<<<<<<< HEAD
         self.cw.addWidget(bwtop)
         self.addImgBtn = QtGui.QPushButton('Add Image')
         self.addScanBtn = QtGui.QPushButton('Add Scan')
@@ -233,7 +222,17 @@
         self.show()
         self.scanItems = []
         self.imageItems = []
-=======
+        
+class IVWindow(QtGui.QMainWindow):
+    def __init__(self):
+        QtGui.QMainWindow.__init__(self)
+        self.cw = QtGui.QSplitter()
+        self.cw.setOrientation(QtCore.Qt.Vertical)
+        self.setCentralWidget(self.cw)
+        bw = QtGui.QWidget()
+        bwl = QtGui.QHBoxLayout()
+        bw.setLayout(bwl)
+        self.cw.addWidget(bw)
         self.loadIVBtn = QtGui.QPushButton('Load I/V')
         bwl.addWidget(self.loadIVBtn)
         QtCore.QObject.connect(self.loadIVBtn, QtCore.SIGNAL('clicked()'), self.loadIV)
@@ -241,7 +240,6 @@
         self.cw.addWidget(self.plot)
         self.resize(800, 800)
         self.show()
->>>>>>> 6e110ea9
 
     def loadIV(self):
         self.plot.clear()
