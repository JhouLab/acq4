from collections import deque
from typing import Any

import contextlib
import numpy as np
import queue
import scipy.stats
import sys
import threading
import time
import warnings
from copy import deepcopy

from acq4 import getManager
from acq4.util import ptime
from acq4.util.debug import printExc
from acq4.util.future import Future
from pyqtgraph import disconnect, units


class PatchPipetteState(Future):
    """Base class for implementing the details of a patch pipette state:
    
    - Set initial pressure, clamp parameters, position, etc when starting the state
    - Optionally run a background thread; usually this will monitor pipette resistance
      and affect the pipette pressure, holding value, or position.

    This class is the base for other state subclasses classes and just takes care of some boilerplate:
     - assembling config from defaults and init args
     - set initial device state
     - starting thread (if run() method is implemented)
     - handling various job failure / finish modes
     - communicating next state transition to the state manager
    """

    # state subclasses must set a string name
    stateName = None

    # State classes may implement a run() method to be called in a background thread
    run = None

    _parameterTreeConfig = {
        'initialPressureSource': {'type': 'list', 'default': None, 'values': ['atmosphere', 'regulator', 'user'], 'optional': True},
        'initialPressure': {'type': 'float', 'default': None, 'optional': True, 'suffix': 'Pa'},
        'initialClampMode': {'type': 'list', 'default': None, 'values': ['VC', 'IC'], 'optional': True},
        'initialClampHolding': {'type': 'float', 'default': None, 'optional': True},
        'initialTestPulseEnable': {'type': 'bool', 'default': None, 'optional': True},
        'initialTestPulseParameters': {'type': 'group', 'children': []},  # TODO
        'initialAutoBiasEnable': {'type': 'bool', 'default': False, 'optional': True},
        'initialAutoBiasTarget': {'type': 'float', 'default': 0, 'optional': True, 'suffix': 'V'},
        'fallbackState': {'type': 'str', 'default': None, 'optional': True},
        'finishPatchRecord': {'type': 'bool', 'default': False},
        'newPipette': {'type': 'bool', 'default': False},
    }

    @classmethod
    def parameterTreeConfig(cls) -> list[dict]:
        # combine the superclass config with the state-specific config. state-specific config takes precedence.
        if not hasattr(cls, '_parameterTreeConfig'):
            cls._parameterTreeConfig = {}
        config = deepcopy(cls._parameterTreeConfig)
        for base in cls.__bases__:
            if hasattr(base, 'parameterTreeConfig'):
                for c in deepcopy(base.parameterTreeConfig()):
                    if c['name'] not in config:
                        config[c['name']] = c
        for name, c in config.items():
            c['name'] = name
        # subclasses can decide whether to override initial values
        overrides = cls.parameterDefaultOverrides()
        for name, val in overrides.items():
            config[name]['default'] = val

        return list(config.values())

    @classmethod
    def parameterDefaultOverrides(cls) -> dict[str, object]:
        if not hasattr(cls, '_parameterDefaultOverrides'):
            return {}
        return cls._parameterDefaultOverrides

    @classmethod
    def defaultConfig(cls) -> dict[str, Any]:
        return {c['name']: c.get('default', None) for c in cls.parameterTreeConfig()}

    def __init__(self, dev, config=None):
        from acq4.devices.PatchPipette import PatchPipette

        Future.__init__(self)

        self.dev: PatchPipette = dev

        # generate full config by combining passed-in arguments with default config
        self.config = self.defaultConfig()
        if config is not None:
            self.config.update(config)

        # indicates state that should be transitioned to next, if any.
        # This is usually set by the return value of run(), and must be invoked by the state manager.
        self.nextState = self.config.get('fallbackState', None)

    def initialize(self):
        """Initialize pressure, clamp, etc. and start background thread when entering this state.

        This method is called by the state manager.
        """
        try:
            if self.config.get('finishPatchRecord') is True:
                self.dev.finishPatchRecord()
            if self.config.get('newPipette') is True:
                self.dev.newPipette()

            self.initializePressure()
            self.initializeClamp()

            # set up test pulse monitoring
            self.testPulseResults = queue.Queue()

            if self.run is None:
                # no work; just mark the task complete
                self._taskDone(interrupted=False, error=None)
            elif self.dev.active:
                self._thread = threading.Thread(target=self._runJob)
                self._thread.start()
            else:
                self._taskDone(interrupted=True, error=f"Not starting state thread; {self.dev.name()} is not active.")
        except Exception as exc:
            self._taskDone(interrupted=True, error=str(exc))
            raise

    def initializePressure(self):
        """Set initial pressure based on the config keys 'initialPressureSource' and 'initialPressure'
        """
        if self.dev.pressureDevice is None:
            return
        pressure = self.config.get('initialPressure', None)
        source = self.config.get('initialPressureSource', None)
        self.dev.pressureDevice.setPressure(source=source, pressure=pressure)

    def initializeClamp(self):
        """Set initial clamp parameters based on the config keys
        'initialClampMode', 'initialClampHolding', and 'initialTestPulseEnable'.
        """
        cdev = self.dev.clampDevice
        if cdev is None:
            return
        mode = self.config.get('initialClampMode')
        holding = self.config.get('initialClampHolding')
        tp = self.config.get('initialTestPulseEnable')
        tpParams = self.config.get('initialTestPulseParameters')
        bias = self.config.get('initialAutoBiasEnable')
        biasTarget = self.config.get('initialAutoBiasTarget')

        if mode is not None:
            cdev.setMode(mode)
            if holding is not None:
                cdev.setHolding(mode=mode, value=holding)
            if tpParams is None:
                tpParams = {}
            tpParams.setdefault('clampMode', mode)

        # enable test pulse if config requests it AND the device is "active"
        if tp is not None:
            self.dev.enableTestPulse(tp and self.dev.active)
        if tpParams is not None:
            self.dev.setTestPulseParameters(**tpParams)

        if bias is not None:
            self.dev.enableAutoBias(bias)
        if biasTarget is not None:
            self.dev.setAutoBiasTarget(biasTarget)

    def monitorTestPulse(self):
        """Begin acquiring test pulse data in self.testPulseResults
        """
        self.dev.sigTestPulseFinished.connect(self.testPulseFinished)

    def testPulseFinished(self, pip, result):
        self.testPulseResults.put(result)

    def getTestPulses(self, timeout):
        """Get all test pulses in the queue. If no test pulses are available, then
        wait *timeout* seconds for one to arrive.
        """
        tps = []
        with contextlib.suppress(queue.Empty):
            if timeout is not None:
                tps.append(self.testPulseResults.get(timeout=timeout))
            while not self.testPulseResults.empty():
                tps.append(self.testPulseResults.get())
        return tps

    def cleanup(self):
        """Called after job completes, whether it failed or succeeded.
        """
        pass

    def _runJob(self):
        """Function invoked in background thread.

        This calls the custom run() method for the state subclass and handles the possible
        error / exit / completion states.
        """
        error = None
        excInfo = None
        interrupted = False
        try:
            # run must be reimplemented in subclass and call self.checkStop() frequently
            self.nextState = self.run()
            interrupted = self.wasInterrupted()
        except self.StopRequested as exc:
            error = str(exc)
            # state was stopped early by calling stop()
            interrupted = True
        except Exception as exc:
            # state aborted due to an error
            interrupted = True
            printExc(f"Error in {self.dev.name()} state {self.stateName}")
            error = str(exc)
            excInfo = sys.exc_info()
        finally:
            disconnect(self.dev.sigTestPulseFinished, self.testPulseFinished)
            if not self.isDone():
                self._taskDone(interrupted=interrupted, error=error, excInfo=excInfo)

    def checkStop(self, delay=0):
        # extend checkStop to also see if the pipette was deactivated.
        if self.dev.active is False:
            raise self.StopRequested("Stop state because device is not 'active'")
        Future.checkStop(self, delay)

    def __repr__(self):
        return f'<{type(self).__name__} "{self.stateName}">'


class OutState(PatchPipetteState):
    stateName = 'out'

    _parameterDefaultOverrides = {
        'initialPressureSource': 'atmosphere',
        'initialClampMode': 'VC',
        'initialClampHolding': 0,
        'initialTestPulseEnable': False,
        'finishPatchRecord': True,
    }


class ApproachState(PatchPipetteState):
    stateName = 'approach'

    _parameterDefaultOverrides = {
        'fallbackState': 'bath',
    }
    _parameterTreeConfig = {
        'nextState': {'type': 'str', 'default': 'cell detect'},
    }

    def run(self):
        # move to approach position + auto pipette offset
        fut = self.dev.pipetteDevice.goApproach('fast')
        self.dev.clampDevice.autoPipetteOffset()
        self.dev.resetTestPulseHistory()
        self.waitFor(fut, timeout=None)
        return self.config['nextState']


class WholeCellState(PatchPipetteState):
    stateName = 'whole cell'
    _parameterDefaultOverrides = {
        'initialPressureSource': 'atmosphere',
        'initialClampMode': 'VC',
        'initialClampHolding': -70e-3,
        'initialTestPulseEnable': True,
        'initialAutoBiasEnable': True,
        'initialAutoBiasTarget': -70e-3,
    }

    def run(self):
        patchrec = self.dev.patchRecord()
        patchrec['wholeCellStartTime'] = ptime.time()
        patchrec['wholeCellPosition'] = tuple(self.dev.pipetteDevice.globalPosition())

        # TODO: Option to switch to I=0 for a few seconds to get initial RMP decay

        while True:
            # TODO: monitor for cell loss
            self.sleep(0.1)

    def cleanup(self):
        patchrec = self.dev.patchRecord()
        patchrec['wholeCellStopTime'] = ptime.time()
        PatchPipetteState.cleanup(self)


class BrokenState(PatchPipetteState):
    stateName = 'broken'
    _parameterDefaultOverrides = {
        'initialPressureSource': 'atmosphere',
        'initialClampMode': 'VC',
        'initialClampHolding': 0,
        'initialTestPulseEnable': True,
        'finishPatchRecord': True,
    }

    def initialize(self):
        self.dev.setTipBroken(True)
        PatchPipetteState.initialize(self)


class FouledState(PatchPipetteState):
    stateName = 'fouled'
    _parameterDefaultOverrides = {
        'initialClampMode': 'VC',
        'initialClampHolding': 0,
        'initialTestPulseEnable': True,
    }

    def initialize(self):
        self.dev.setTipClean(False)
        PatchPipetteState.initialize(self)


class BathState(PatchPipetteState):
    """Handles detection of changes while in recording chamber

    - monitor resistance to detect entry into bath
    - auto pipette offset and record initial resistance
    - monitor resistance for pipette break / clog

    Parameters
    ----------
    bathThreshold : float
        Resistance (Ohms) below which the tip is considered to be immersed in the bath.
    breakThreshold : float
        Threshold for change in resistance (Ohms) for detecting a broken pipette.
    clogThreshold : float
        Threshold for change in resistance (Ohms) for detecting a clogged pipette.
    """
    stateName = 'bath'
    def __init__(self, *args, **kwds):
        PatchPipetteState.__init__(self, *args, **kwds)

    _parameterDefaultOverrides = {
        'initialPressure': 3500.,  # 0.5 PSI
        'initialPressureSource': 'regulator',
        'initialClampMode': 'VC',
        'initialClampHolding': 0,
        'initialTestPulseEnable': True,
    }
    _parameterTreeConfig = {
        'bathThreshold': {'type': 'float', 'default': 50e6, 'suffix': 'Ω'},
        'breakThreshold': {'type': 'float', 'default': -1e6, 'suffix': 'Ω'},
        'clogThreshold': {'type': 'float', 'default': 1e6, 'suffix': 'Ω'},
    }
    
    def run(self):
        self.monitorTestPulse()
        config = self.config
        dev = self.dev
        initialResistance = None
        bathResistances = []

        while True:
            self.checkStop()

            # pull in all new test pulses (hopefully only one since the last time we checked)
            tps = self.getTestPulses(timeout=0.2)
            if len(tps) == 0:
                continue
            
            tp = tps[-1]  # if we're falling behind, just skip the extra test pulses

            ssr = tp.analysis()['steadyStateResistance']
            if ssr > config['bathThreshold']:
                # not in bath yet
                bathResistances = []
                continue

            bathResistances.append(ssr)

            if initialResistance is None:
                if len(bathResistances) > 8:
                    initialResistance = np.median(bathResistances)
                    self.setState('initial resistance measured: %0.2f MOhm' % (initialResistance * 1e-6))

                    # record initial resistance
                    patchrec = dev.patchRecord()
                    patchrec['initialBathResistance'] = initialResistance
                    piprec = dev.pipetteRecord()
                    if piprec['originalResistance'] is None:
                        piprec['originalResistance'] = initialResistance
                        patchrec['originalPipetteResistance'] = initialResistance

                else:
                    continue

            # check for pipette break
            if config['breakThreshold'] is not None and (ssr < initialResistance + config['breakThreshold']):
                self.setState('broken pipette detected')
                self._taskDone(interrupted=True, error="Pipette broken")
                return 'broken'

            # if close to target, switch to cell detect
            # pos = dev.globalPosition()
            # target = dev.
            if config['clogThreshold'] is not None and (ssr > initialResistance + config['clogThreshold']):
                self.setState('clogged pipette detected')
                self._taskDone(interrupted=True, error="Pipette clogged")
                return 'fouled'


class CellDetectState(PatchPipetteState):
    """Handles cell detection:

    - monitor resistance for cell proximity and switch to seal mode
    - monitor resistance for pipette break

    TODO:
    - Obstacle avoidance
    - Cell tracking

    Parameters
    ----------
    initialClampMode : str
        Clamp mode to set when beginning this state--
        'VC' or 'IC' (default 'VC')
    initialClampHolding : float
        Initial holding value to use when beginning this state (default 0)
    autoAdvance : bool
        If True, automatically advance the pipette while monitoring for cells (default True)
    advanceMode : str
        How to advance the pipette (default 'target'). Options are:
        **target** : advance the pipette tip toward its target
        **axial** : advance pipette along its axis
        **vertical** : advance pipette straight downward in Z
    advanceContinuous : bool
        Whether to advance the pipette with continuous motion or in small steps (default True)
    advanceStepInterval : float
        Time duration (seconds) to wait between steps when advanceContinuous=False(default 0.1)
    advanceStepDistance : float
        Distance (m) per step when advanceContinuous=False (default 1 um)
    maxAdvanceDistance : float | None
        Maximum distance (m) to advance past starting point (default None)
    maxAdvanceDistancePastTarget : float | None
        Maximum distance (m) to advance past target (default 10 um)
    maxAdvanceDepthBelowSurface : float | None
        Maximum depth (m) to advance below the sample surface (default None)
    advanceSpeed : float
        Speed (m/s) to advance the pipette when advanceContinuous=True (default 2 um/s)
    fastDetectionThreshold : float
        Threshold for fast change in pipette resistance (Ohm) to trigger cell detection (default 1 MOhm)
    slowDetectionThreshold : float
        Threshold for slow change in pipette resistance (Ohm) to trigger cell detection (default 200 kOhm)
    slowDetectionSteps : int
        Number of test pulses to integrate for slow change detection (default 3)
    breakThreshold : float
        Threshold for change in resistance (Ohm) to detect broken pipette (default -1 MOhm),
    reserveDAQ : bool
        If True, reserve the DAQ during the entire cell detection state. This is used in case multiple
        channels are present an cannot be accessed simultaneously to ensure that cell detection is not interrupted.
        (default False)
    cellDetectTimeout : float
        Maximum time (s) to wait for cell detection before switching to fallback state (default 30 s)
    DAQReservationTimeout : float
        Maximum time (s) to wait for DAQ reservation if reserveDAQ=True (defualt 30 s)

    """
    stateName = 'cell detect'
    def __init__(self, *args, **kwds):
        self.contAdvanceFuture = None
        self.lastMove = 0.0
        self.stepCount = 0
        self.advanceSteps = None
        PatchPipetteState.__init__(self, *args, **kwds)

    _parameterDefaultOverrides = {
        'initialClampMode': 'VC',
        'initialClampHolding': 0,
        'initialTestPulseEnable': True,
        'fallbackState': 'bath',
    }
    _parameterTreeConfig = {
        'autoAdvance': {'default': True, 'type': 'bool'},
        'advanceMode': {'default': 'target', 'type': 'str', 'values': ['target', 'axial', 'vertical']},
        'advanceContinuous': {'default': True, 'type': 'bool'},
        'advanceStepInterval': {'default': 0.1, 'type': 'float', 'suffix': 's'},
        'advanceStepDistance': {'default': 1e-6, 'type': 'float', 'suffix': 'm'},
        'maxAdvanceDistance': {'default': None, 'type': 'float', 'optional': True, 'suffix': 'm'},
        'maxAdvanceDistancePastTarget': {'default': 10e-6, 'type': 'float', 'suffix': 'm'},
        'maxAdvanceDepthBelowSurface': {'default': None, 'type': 'float', 'optional': True, 'suffix': 'm'},
        'advanceSpeed': {'default': 2e-6, 'type': 'float', 'suffix': 'm/s'},
        'fastDetectionThreshold': {'default': 1e6, 'type': 'float', 'suffix': 'Ω'},
        'slowDetectionThreshold': {'default': 0.2e6, 'type': 'float', 'suffix': 'Ω'},
        'slowDetectionSteps': {'default': 3, 'type': 'int'},
        'breakThreshold': {'default': -1e6, 'type': 'float', 'suffix': 'Ω'},
        'reserveDAQ': {'default': False, 'type': 'bool'},
        'cellDetectTimeout': {'default': 30, 'type': 'float', 'suffix': 's'},
        'DAQReservationTimeout': {'default': 30, 'type': 'float', 'suffix': 's'},
    }

    def run(self):
        if not self.config["reserveDAQ"]:
            return self._do_cell_detect()
        daq_name = self.dev.clampDevice.getDAQName("primary")
        self.setState(f"cell detect: waiting for {daq_name} lock")
        with getManager().reserveDevices([daq_name], timeout=self.config["DAQReservationTimeout"]):
            self.setState(f"cell detect: {daq_name} lock acquired")
            return self._do_cell_detect()

    def _do_cell_detect(self):
        startTime = ptime.time()
        config = self.config
        dev = self.dev
        self.monitorTestPulse()

        dev.clampDevice.autoPipetteOffset()

        patchrec = dev.patchRecord()
        patchrec['attemptedCellDetect'] = True
        initialResistance = None
        recentTestPulses = deque(maxlen=config['slowDetectionSteps'] + 1)
        patchrec['cellDetectInitialTarget'] = tuple(dev.pipetteDevice.targetPosition())

        while True:
            if config['cellDetectTimeout'] is not None and ptime.time() - startTime > config['cellDetectTimeout']:
                self._taskDone(interrupted=True, error="Timed out waiting for cell detect.")
                return config['fallbackState']

            self.checkStop()

            # pull in all new test pulses (hopefully only one since the last time we checked)
            tps = self.getTestPulses(timeout=0.2)
            if len(tps) == 0:
                continue
            recentTestPulses.extend(tps)

            tp = tps[-1]
            ssr = tp.analysis()['steadyStateResistance']
            if initialResistance is None:
                # take note of initial resistance
                initialResistance = ssr
                self.setState(f"cell detection: got initial resistance {ssr}")

            # check for pipette break
            self.setState("cell detection: check for pipette break")
            if ssr < initialResistance + config['breakThreshold']:
                self._taskDone(interrupted=True, error="Pipette broken")
                patchrec['detectedCell'] = False
                return 'broken'

            # fast cell detection
            self.setState("cell detection: check for cell proximity")
            if ssr > initialResistance + config['fastDetectionThreshold']:
                return self._transition_to_seal("cell detected (fast criteria)", patchrec)
            # slow cell detection
            if len(recentTestPulses) > config['slowDetectionSteps']:
                res = np.array([tp.analysis()['steadyStateResistance'] for tp in recentTestPulses])
                if np.all(np.diff(res) > 0) and ssr - initialResistance > config['slowDetectionThreshold']:
                    return self._transition_to_seal("cell detected (slow criteria)", patchrec)
            self.checkStop()

            if config['autoAdvance']:
                self.setState("cell detection: advance pipette")
                if config['advanceContinuous']:
                    # Start continuous move if needed
                    if self.contAdvanceFuture is None:
                        self.startContinuousMove()
                    if self.contAdvanceFuture.isDone():
                        self.contAdvanceFuture.wait()  # check for move errors
                        return self._transition_to_fallback(patchrec)
                else:
                    # advance to next position if stepping
                    if self.advanceSteps is None:
                        self.advanceSteps = self.getAdvanceSteps()
                        print(len(self.advanceSteps))
                        print(self.advanceSteps)
                    if self.stepCount >= len(self.advanceSteps):
                        return self._transition_to_fallback(patchrec)
                    # make sure we obey advanceStepInterval
                    now = ptime.time()
                    if now - self.lastMove < config['advanceStepInterval']:
                        continue
                    self.lastMove = now

                    self.singleStep()

    def _transition_to_fallback(self, patchrec):
        self._taskDone(interrupted=True, error="No cell found before end of search path")
        patchrec['detectedCell'] = False
        return self.config['fallbackState']

    def _transition_to_seal(self, reason, patchrec):
        self.setState(reason)
        self._taskDone()
        patchrec['detectedCell'] = True
        return "seal"

    def getSearchEndpoint(self):
        """Return the final position along the pipette search path, taking into account 
        maxAdvanceDistance, maxAdvanceDepthBelowSurface, and maxAdvanceDistancePastTarget.
        """
        config = self.config
        dev = self.dev
        pip = dev.pipetteDevice
        pos = np.array(pip.globalPosition())
        surface = pip.scopeDevice().getSurfaceDepth()
        target = np.array(pip.targetPosition())

        # what direction are we moving?
        if config['advanceMode'] == 'vertical':
            direction = np.array([0.0, 0.0, -1.0])
        elif config['advanceMode'] == 'axial':
            direction = pip.globalDirection()
        elif config['advanceMode'] == 'target':
            direction = target - pos
        else:
            raise ValueError("advanceMode must be 'vertical', 'axial', or 'target'  (got %r)" % config['advanceMode'])
        direction = direction / np.linalg.norm(direction)

        endpoint = None

        # max search distance
        if config['maxAdvanceDistance'] is not None:
            endpoint = pos + direction * config['maxAdvanceDistance']            

        # max surface depth 
        if config['maxAdvanceDepthBelowSurface'] is not None and direction[2] < 0:
            endDepth = surface - config['maxAdvanceDepthBelowSurface']
            dz = endDepth - pos[2]
            depthEndpt = pos + direction * (dz / direction[2])
            # is the surface depth endpoint closer?
            if endpoint is None or np.linalg.norm(endpoint-pos) > np.linalg.norm(depthEndpt-pos):
                endpoint = depthEndpt

        # max distance past target
        if config['advanceMode'] == 'target' and config['maxAdvanceDistancePastTarget'] is not None:
            targetEndpt = target + direction * config['maxAdvanceDistancePastTarget']
            # is the target endpoint closer?
            if endpoint is None or np.linalg.norm(endpoint-pos) > np.linalg.norm(targetEndpt-pos):
                endpoint = targetEndpt

        if endpoint is None:
            raise Exception("Cell detect state requires one of maxAdvanceDistance, maxAdvanceDepthBelowSurface, or maxAdvanceDistancePastTarget.")

        return endpoint

    def startContinuousMove(self):
        """Begin moving pipette continuously along search path.
        """
        endpoint = self.getSearchEndpoint()
        self.contAdvanceFuture = self.dev.pipetteDevice._moveToGlobal(endpoint, speed=self.config['advanceSpeed'])

    def getAdvanceSteps(self):
        """Return the list of step positions to take along the search path.
        """
        config = self.config
        endpoint = self.getSearchEndpoint()
        pos = np.array(self.dev.pipetteDevice.globalPosition())
        diff = endpoint - pos
        dist = np.linalg.norm(diff)
        nSteps = int(dist / config['advanceStepDistance'])
        step = diff * config['advanceStepDistance'] / dist
        return pos[np.newaxis, :] + step[np.newaxis, :] * np.arange(nSteps)[:, np.newaxis]

    def singleStep(self):
        """Advance a single step in the search path and block until the move has finished.
        """
        config = self.config
        dev = self.dev

        stepPos = self.advanceSteps[self.stepCount]
        self.stepCount += 1
        fut = dev.pipetteDevice._moveToGlobal(stepPos, speed=config['advanceSpeed'])
        self.waitFor(fut)

    def cleanup(self):
        if self.contAdvanceFuture is not None:
            self.contAdvanceFuture.stop()
        patchrec = self.dev.patchRecord()
        patchrec['cellDetectFinalTarget'] = tuple(self.dev.pipetteDevice.targetPosition())
        PatchPipetteState.cleanup(self)


class SealState(PatchPipetteState):
    """Handles sealing onto cell

    State name: "seal"

    - monitor resistance to detect loose seal and GOhm seal
    - set holding potential after loose seal
    - modulate pressure to improve likelihood of forming seal
    - cut pressure after GOhm and transition to cell attached

    Parameters
    ----------
    pressureMode : str
        'auto' enables automatic pressure control during sealing; 
        'user' simply switches to user control for sealing.
    startingPressure : float
        Initial pressure (Pascals) to apply when beginning sealing in 'auto' mode.
    holdingThreshold : float
        Seal resistance (ohms) above which the holding potential will switch 
        from its initial value to the value specified in the *holdingPotential*
        parameter.
    holdingPotential : float
        Holding potential (volts) to apply to the pipette after the seal resistance
        becomes greater than *holdingThreshold*.
    sealThreshold : float
        Seal resistance (ohms) above which the pipette is considered sealed and
        transitions to the 'cell attached' state.
    breakInThreshold : float
        Capacitance (Farads) above which the pipette is considered to be whole-cell and 
        transitions to the 'break in' state (in case of partial break-in, we don't want to transition
        directly to 'whole cell' state).
    nSlopeSamples : int
        Number of consecutive test pulse measurements over which the rate of change
        in seal resistance is measured (for automatic pressure control).
    autoSealTimeout : float
        Maximum timeout (seconds) before the seal attempt is aborted, 
        transitioning to *fallbackState*.
    pressureLimit : float
        The largest vacuum pressure (pascals, expected negative value) to apply during sealing.
        When this pressure is reached, the pressure is reset to 0 and the ramp starts over after a delay.
    pressureChangeRates : list
        A list of (seal_resistance_threshold, pressure_change) tuples that determine how much to
        change the current seal pressure based on the rate of change in seal resistance.
        For each iteration, select the first tuple in the list where the current rate of
        change in seal resistance is _less_ than the threshold specified in the tuple.
    delayBeforePressure : float
        Wait time (seconds) at beginning of seal state before applying negative pressure.
    delayAfterSeal : float
        Wait time (seconds) after GOhm seal is acquired, before transitioning to next state.
    afterSealPressure : float
        Pressure (Pascals) to apply during *delayAfterSeal* interval. This can help to stabilize the seal after initial formamtion.
    resetDelay : float
        Wait time (seconds) after pressureLimit is reached, before restarting pressure ramp.

    """
    stateName = 'seal'

    _parameterDefaultOverrides = {
        'initialClampMode': 'VC',
        'initialClampHolding': 0,
        'initialTestPulseEnable': True,
        'fallbackState': 'fouled',
    }
    _parameterTreeConfig = {
        'pressureMode': {'type': 'str', 'default': 'user', 'values': ['auto', 'user']},
        'startingPressure': {'type': 'float', 'default': -1000},
        'holdingThreshold': {'type': 'float', 'default': 100e6},
        'holdingPotential': {'type': 'float', 'default': -70e-3},
        'sealThreshold': {'type': 'float', 'default': 1e9},
        'breakInThreshold': {'type': 'float', 'default': 10e-12, 'suffix': 'F'},
        'nSlopeSamples': {'type': 'int', 'default': 5},
        'autoSealTimeout': {'type': 'float', 'default': 30.0, 'suffix': 's'},
        'pressureLimit': {'type': 'float', 'default': -3e3, 'suffix': 'Pa'},
        'maxVacuum': {'type': 'float', 'default': -3e3, 'suffix': 'Pa'},  # TODO Deprecated. Remove after 2024-10-01
        'pressureChangeRates': {'type': 'str', 'default': "[(0.5e6, -100), (100e6, 0), (-1e6, 200)]"},  # TODO
        'delayBeforePressure': {'type': 'float', 'default': 0.0, 'suffix': 's'},
        'delayAfterSeal': {'type': 'float', 'default': 5.0, 'suffix': 's'},
        'afterSealPressure': {'type': 'float', 'default': -1000, 'suffix': 'Pa'},
        'resetDelay': {'type': 'float', 'default': 5.0, 'suffix': 's'},
    }

    def initialize(self):
        if self.config['maxVacuum'] != self.defaultConfig()['maxVacuum']:
            warnings.warn("maxVacuum parameter is deprecated; use pressureLimit instead", DeprecationWarning)
            if self.config['pressureLimit'] != self.defaultConfig()['pressureLimit']:
                self.config['pressureLimit'] = self.config['maxVacuum']
        self.dev.clean = False
        PatchPipetteState.initialize(self)

    def run(self):
        self.monitorTestPulse()
        config = self.config
        dev = self.dev

        recentTestPulses = deque(maxlen=config['nSlopeSamples'])
        while True:
            initialTP = dev.lastTestPulse()
            if initialTP is not None:
                break
            self.checkStop()
            time.sleep(0.05)
        
        initialResistance = initialTP.analysis()['steadyStateResistance']
        patchrec = dev.patchRecord()
        patchrec['resistanceBeforeSeal'] = initialResistance
        patchrec['capacitanceBeforeSeal'] = initialTP.analysis()['capacitance']
        startTime = ptime.time()
        pressure = config['startingPressure']
        if isinstance(config['pressureChangeRates'], str):
            config['pressureChangeRates'] = eval(config['pressureChangeRates'], units.__dict__)

        mode = config['pressureMode']
        self.setState('beginning seal (mode: %r)' % mode)
        if mode == 'user':
            dev.pressureDevice.setPressure(source='user', pressure=0)
        elif mode == 'auto':
            dev.pressureDevice.setPressure(source='atmosphere', pressure=0)
        else:
            raise ValueError(f"pressureMode must be 'auto' or 'user' (got {mode}')")

        dev.setTipClean(False)

        patchrec['attemptedSeal'] = True
        holdingSet = False

        while True:
            self.checkStop()

            # pull in all new test pulses (hopefully only one since the last time we checked)
            tps = self.getTestPulses(timeout=0.2)            
            recentTestPulses.extend(tps)
            if len(tps) == 0:
                continue
            tp = tps[-1]

            ssr = tp.analysis()['steadyStateResistance']
            cap = tp.analysis()['capacitance']
            # if cap > config['breakInThreshold']:
            #     patchrec['spontaneousBreakin'] = True
            #     return 'break in'

            patchrec['resistanceBeforeBreakin'] = ssr
            patchrec['capacitanceBeforeBreakin'] = cap

            if not holdingSet and ssr > config['holdingThreshold']:
                self.setState('enable holding potential %0.1f mV' % (config['holdingPotential']*1000))
                dev.clampDevice.setHolding(mode=None, value=config['holdingPotential'])
                holdingSet = True

            # seal detected? 
            if ssr > config['sealThreshold']:
                # delay for a short period, possibly applying pressure to allow seal to stabilize
                if config['delayAfterSeal'] > 0:
                    if config['afterSealPressure'] == 0:
                        dev.pressureDevice.setPressure(source='atmosphere', pressure=0)
                    else:
                        dev.pressureDevice.setPressure(source='regulator', pressure=config['afterSealPressure'])
                    self.sleep(config['delayAfterSeal'])

                dev.pressureDevice.setPressure(source='atmosphere', pressure=0)
                self.setState('gigaohm seal detected')

                dev.clampDevice.autoCapComp()

                self._taskDone()
                patchrec['sealSuccessful'] = True
                return 'cell attached'
            
            if mode == 'auto':
                dt = ptime.time() - startTime
                if dt < config['delayBeforePressure']:
                    # delay at atmospheric pressure before starting suction
                    continue

                if dt > config['autoSealTimeout']:
                    patchrec['sealSuccessful'] = False
                    self._taskDone(interrupted=True, error="Seal failed after %f seconds" % dt)
                    return

                # update pressure
                res = np.array([tp.analysis()['steadyStateResistance'] for tp in recentTestPulses])
                times = np.array([tp.startTime() for tp in recentTestPulses])
                slope = scipy.stats.linregress(times, res).slope
                pressure = np.clip(pressure, config['pressureLimit'], 0)
                
                # decide how much to adjust pressure based on rate of change in seal resistance
                for max_slope, change in config['pressureChangeRates']:
                    if max_slope is None or slope < max_slope:
                        pressure += change
                        break
                
                # here, if the pressureLimit has been achieved and we are still sealing, cycle back to 0 and redo the pressure change
                if pressure <= config['pressureLimit']:
                    dev.pressureDevice.setPressure(source='atmosphere', pressure=0)
                    self.sleep(config['resetDelay'])
                    pressure = 0
                    dev.pressureDevice.setPressure(source='regulator', pressure=pressure)
                    continue

                self.setState('Rpip slope: %g MOhm/sec   Pressure: %g Pa' % (slope/1e6, pressure))
                dev.pressureDevice.setPressure(source='regulator', pressure=pressure)

    def cleanup(self):
        self.dev.pressureDevice.setPressure(source='atmosphere')
        PatchPipetteState.cleanup(self)


class CellAttachedState(PatchPipetteState):
    """Pipette in cell-attached configuration

    State name: "cell attached"

    - automatically transition to 'break in' after a delay
    - monitor for spontaneous break-in or loss of attached cell

    Parameters
    ----------
    autoBreakInDelay : float
        Delay time (seconds) before transitioning to 'break in' state. If None, then never automatically
        transition to break-in.
    breakInThreshold : float
        Capacitance (Farads) above which the pipette is considered to be whole-cell and immediately
        transitions to the 'break in' state (in case of partial break-in, we don't want to transition
        directly to 'whole cell' state).
    holdingCurrentThreshold : float
        Holding current (Amps) below which the cell is considered to be lost and the state fails.
    spontaneousBreakInState:
        Name of state to transition to when the membrane breaks in spontaneously. Default
        is 'break in' so that partial break-ins will be completed. To disable, set to 'whole cell'.
    """
    stateName = 'cell attached'
    _parameterDefaultOverrides = {
        'initialPressureSource': 'atmosphere',
        'initialClampMode': 'VC',
        'initialClampHolding': -70e-3,
        'initialTestPulseEnable': True,
    }
    _parameterTreeConfig = {
        'autoBreakInDelay': {'type': 'float', 'default': None, 'optional': True, 'suffix': 's'},
        'breakInThreshold': {'type': 'float', 'default': 10e-12, 'suffix': 'F'},
        'holdingCurrentThreshold': {'type': 'float', 'default': -1e-9, 'suffix': 'A'},
        'spontaneousBreakInState': {'type': 'str', 'default': 'break in'},
    }

    def run(self):
        self.monitorTestPulse()
        patchrec = self.dev.patchRecord()
        config = self.config
        startTime = ptime.time()
        delay = config['autoBreakInDelay']
        while True:
            if delay is not None and ptime.time() - startTime > delay:
                return 'break in'

            self.checkStop()

            tps = self.getTestPulses(timeout=0.2)
            if len(tps) == 0:
                continue

            tp = tps[-1]
            holding = tp.analysis()['baselineCurrent']
            if holding < self.config['holdingCurrentThreshold']:
                self._taskDone(interrupted=True, error='Holding current exceeded threshold.')
                return
            
            cap = tp.analysis()['capacitance']
            if cap > config['breakInThreshold']:
                patchrec['spontaneousBreakin'] = True
                return config['spontaneousBreakInState']

            patchrec['resistanceBeforeBreakin'] = tp.analysis()['steadyStateResistance']
            patchrec['capacitanceBeforeBreakin'] = cap


class BreakInState(PatchPipetteState):
    """State using pressure pulses to rupture membrane for whole cell recording.

    State name: "break in"

    - applies a sequence of pressure pulses of increasing strength
    - monitors for break-in

    Parameters
    ----------
    nPulses : list of int
        Number of pressure pulses to apply on each break-in attempt
    pulseDurations : list of float
        Duration (seconds) of pulses to apply on each break in attempt
    pulsePressures : list of float
        Pressure (Pascals) of pulses to apply on each break in attempt
    pulseInterval : float
        Delay (seconds) between break in attempts
    capacitanceThreshold : float
        Capacitance (Farads) above which to transition to the 'whole cell' state
        (note that resistance threshold must also be met)
    resistanceThreshold : float
        Resistance (Ohms) below which to transition to the 'whole cell' state if 
        capacitance threshold is met, or fail otherwise.
    holdingCurrentThreshold : float
        Holding current (Amps) below which the cell is considered to be lost and the state fails.
    """
    stateName = 'break in'
    _parameterDefaultOverrides = {
        'initialPressureSource': 'atmosphere',
        'initialClampMode': 'VC',
        'initialClampHolding': -70e-3,
        'initialTestPulseEnable': True,
        'fallbackState': 'fouled',
    }
    _parameterTreeConfig = {
        # idea!
        # 'pulses', 'type': 'table', 'columns': [
        #     'nPulses', 'type': 'int'},
        #     'duration', 'type': 'float', 'suffix': 's'},
        #     'pressure', 'type': 'float', 'suffix': 'Pa'},
        # ]},
        'nPulses': {'type': 'str', 'default': "[1, 1, 1, 1, 1, 2, 2, 3, 3, 5]"},
        'pulseDurations': {'type': 'str', 'default': "[0.2, 0.2, 0.2, 0.2, 0.2, 0.2, 0.3, 0.5, 0.7, 1.5]"},
        'pulsePressures': {'type': 'str', 'default': "[-30e3, -35e3, -40e3, -50e3, -60e3, -60e3, -60e3, -60e3, -60e3, -60e3]"},
        'pulseInterval': {'type': 'float', 'default': 2},
        'resistanceThreshold': {'type': 'float', 'default': 650e6, 'suffix': 'Ω'},
        'capacitanceThreshold': {'type': 'float', 'default': 10e-12, 'suffix': 'F'},
        'holdingCurrentThreshold': {'type': 'float', 'default': -1e-9, 'suffix': 'A'},
    }

    def run(self):
        patchrec = self.dev.patchRecord()
        self.monitorTestPulse()
        config = self.config
        if isinstance(config['nPulses'], str):
            config['nPulses'] = eval(config['nPulses'], units.__dict__)
        if isinstance(config['pulseDurations'], str):
            config['pulseDurations'] = eval(config['pulseDurations'], units.__dict__)
        if isinstance(config['pulsePressures'], str):
            config['pulsePressures'] = eval(config['pulsePressures'], units.__dict__)
        lastPulse = ptime.time()
        attempt = 0

        while True:
            status = self.checkBreakIn()
            if status is True:
                patchrec['spontaneousBreakin'] = True
                patchrec['breakinSuccessful'] = True
                return 'whole cell'
            elif status is False:
                return

            if ptime.time() - lastPulse > config['pulseInterval']:
                nPulses = config['nPulses'][attempt]
                pdur = config['pulseDurations'][attempt]
                press = config['pulsePressures'][attempt]
                self.setState('Break in attempt %d' % attempt)
                status = self.attemptBreakIn(nPulses, pdur, press)
                patchrec['attemptedBreakin'] = True
                if status is True:
                    patchrec['breakinSuccessful'] = True
                    patchrec['spontaneousBreakin'] = False
                    return 'whole cell'
                elif status is False:
                    patchrec['breakinSuccessful'] = False
                    return config['fallbackState']
                lastPulse = ptime.time()
                attempt += 1
        
            if attempt >= len(config['nPulses']):
                self._taskDone(interrupted=True, error='Breakin failed after %d attempts' % attempt)
                patchrec['breakinSuccessful'] = False
                return config['fallbackState']

    def attemptBreakIn(self, nPulses, duration, pressure):
        for _ in range(nPulses):
            # get the next test pulse
            status = self.checkBreakIn()
            if status is not None:
                return status
            self.dev.pressureDevice.setPressure(source='regulator', pressure=pressure)
            time.sleep(duration)
            self.dev.pressureDevice.setPressure(source='atmosphere')
                
    def checkBreakIn(self):
        while True:
            self.checkStop()
            tps = self.getTestPulses(timeout=0.2)
            if len(tps) > 0:
                break
        tp = tps[-1]

        analysis = tp.analysis()
        holding = analysis['baselineCurrent']
        if holding < self.config['holdingCurrentThreshold']:
            self._taskDone(interrupted=True, error='Holding current exceeded threshold.')
            return False

        # If ssr and cap cross threshold => successful break in
        # If only ssr crosses threshold => lost cell
        # If only cap crosses threshold => partial break in, keep trying
        ssr = analysis['steadyStateResistance']
        cap = analysis['capacitance']
        if self.config['resistanceThreshold'] is not None and ssr < self.config['resistanceThreshold']:
            return True
            # if cap > self.config['capacitanceThreshold']:
            #     return True
            # else:
            #     self._taskDone(interrupted=True, error="Resistance dropped below threshold but no cell detected.")
            #     return False

    def cleanup(self):
        dev = self.dev
        try:
            dev.pressureDevice.setPressure(source='atmosphere', pressure=0)
        except Exception:
            printExc("Error resetting pressure after clean")
        PatchPipetteState.cleanup(self)


class ResealState(PatchPipetteState):
    """State that retracts pipette slowly to attempt to reseal the cell.

    Negative pressure may optionally be applied to attempt nucleus extraction

    State name: "reseal"

    Parameters
    ----------
    extractNucleus : bool
        Whether to attempt nucleus extraction during reseal (default True)
    nuzzlePressureLimit : float
        Largest vacuum pressure (pascals, expected negative) to apply during nuzzling (default is -4 kPa)
    nuzzleDuration : float
        Duration (seconds) to spend nuzzling (default is 15s)
    nuzzleInitialPressure : float
        Initial pressure (Pa) to apply during nuzzling (default is 0 Pa)
    nuzzleLateralWiggleRadius : float
        Radius of lateral wiggle during nuzzling (default is 5 µm)
    nuzzleRepetitions : int
        Number of times to repeat the nuzzling sequence (default is 3)
    nuzzleSpeed : float
        Speed to move pipette during nuzzling (default is 5 µm / s)
    initialPressure : float
        Initial pressure (Pa) to apply after nucleus nuzzling, before retraction (default is -0.5 kPa)
    retractionPressure : float
        Pressure (Pa) to apply during retraction (default is -4 kPa)
    pressureChangeRate : float
        Rate at which pressure should change from initial to retraction (default is 0.5 kPa / min)
    retractionSpeed : float
        Speed in m/s to move pipette during retraction (default is 0.3 um / s)
    resealTimeout : float
        Seconds before reseal attempt exits, not including grabbing the nucleus and baseline measurements (default is
        10 min)
    secondsTestPulseAverage : float
        Number of seconds to average when measuring resistance (default 20s)
    fallbackState : str
        State to transition to if reseal fails (default is 'whole cell')
    maxAccessResistanceIncreaseRateBeforeStretch : float
        Maximum rate at which access resistance can increase before the pipette is considered to be stretching the
        membrane (default is 1%/s)
    maxStretchRecoveryTime : float
        Maximum time (seconds) to wait for access resistance to recover after stretching (default is 30s)
    maxTearRecoveryTime : float
        Maximum time (seconds) to wait for access resistance to recover after tearing (default is 60s)
    retractionSuccessDistance : float
        Distance (meters) to retract before checking for successful reseal (default is 200 µm)
    retractionSuccessState : str
        State to transition to if reseal is successful (default is 'home with nucleus')

    """

    stateName = 'reseal'

    _parameterDefaultOverrides = {
        'initialClampMode': 'VC',
        'initialClampHolding': -70e-3,
        'initialTestPulseEnable': True,
        'initialPressure': -0.5e3,
        'initialPressureSource': 'regulator',
    }
    _parameterTreeConfig = {
        'extractNucleus': {'type': 'bool', 'default': True},
        'fallbackState': {'type': 'str', 'default': 'whole cell'},
        'maxAccessResistanceIncreaseRateBeforeStretch': {'type': 'float', 'default': 1, 'suffix': '%/s'},
        'maxStretchRecoveryTime': {'type': 'float', 'default': 30, 'suffix': 's'},
        'maxTearRecoveryTime': {'type': 'float', 'default': 60, 'suffix': 's'},
        'nuzzleDuration': {'type': 'float', 'default': 15, 'suffix': 's'},
        'nuzzleInitialPressure': {'type': 'float', 'default': 0, 'suffix': 'Pa'},
        'nuzzleLateralWiggleRadius': {'type': 'float', 'default': 5e-6, 'suffix': 'm'},
        'nuzzlePressureLimit': {'type': 'float', 'default': -1e3, 'suffix': 'Pa'},
        'nuzzleRepetitions': {'type': 'int', 'default': 3},
        'nuzzleSpeed': {'type': 'float', 'default': 5e-6, 'suffix': 'm/s'},
        'pressureChangeRate': {'type': 'float', 'default': 0.5e3 / 60, 'suffix': 'Pa/s'},
        'resealTimeout': {'type': 'float', 'default': 10 * 60, 'suffix': 's'},
        'retractionPressure': {'type': 'float', 'default': -4e3, 'suffix': 'Pa'},
        'retractionSpeed': {'type': 'float', 'default': 0.3e-6, 'suffix': 'm/s'},
        'retractionSuccessDistance': {'type': 'float', 'default': 200e-6, 'suffix': 'm'},
        'retractionSuccessState': {'type': 'str', 'default': 'home with nucleus'},
        'secondsTestPulseAverage': {'type': 'float', 'default': 20, 'suffix': 's'},
    }

    def __init__(self, *args, **kwds):
        PatchPipetteState.__init__(self, *args, **kwds)
        self._retractionFuture = None
        self._pressureFuture = None
        self._updateRollingResistanceThresholds = False
        self._rollingLongTermTestPulses = deque()
        self._rollingRecentTestPulses = deque()
        self._startPosition = np.array(self.dev.pipetteDevice.globalPosition())
        self._longTermInputResistanceMean = None
        self._longTermInputResistanceVariance = None
        self._longTermAccessResistanceMean = None
        self._longTermAccessResistanceVariance = None
        self._recentInputResistanceMean = None
        self._recentInputResistanceVariance = None
        self._recentAccessResistanceMean = None
        self._recentAccessResistanceVariance = None

    def nuzzle(self):
        """Wiggle the pipette around inside the cell to clear space for a nucleus to be extracted."""
        self.setState("nuzzling")
        if self._retractionFuture is not None:
            self._retractionFuture.stop()
        if self._pressureFuture is not None:
            self._pressureFuture.stop()
        pos = np.array(self.dev.pipetteDevice.globalPosition())
        # TODO move back a little?
        pipette_direction = self.dev.pipetteDevice.globalDirection()

        def random_wiggle_direction():
            """pick a random point on a circle perpendicular to the pipette axis"""
            while np.linalg.norm(vec := np.cross(pipette_direction, np.random.uniform(-1, 1, size=3))) == 0:
                pass  # prevent division by zero
            return self.config['nuzzleLateralWiggleRadius'] * vec / np.linalg.norm(vec)

        prev_dir = random_wiggle_direction()
        for _ in range(self.config['nuzzleRepetitions']):
            self.dev.pressureDevice.setPressure(source='regulator', pressure=self.config['nuzzleInitialPressure'])
            self._pressureFuture = self.dev.pressureDevice.rampPressure(
                target=self.config['nuzzlePressureLimit'], duration=self.config['nuzzleDuration'])
            start = ptime.time()
            while ptime.time() - start < self.config['nuzzleDuration']:
                while np.dot(direction := random_wiggle_direction(), prev_dir) > 0:
                    pass  # ensure different direction from previous
                self.waitFor(self.dev.pipetteDevice._moveToGlobal(pos=pos + direction, speed=self.config['nuzzleSpeed']))
                prev_dir = direction
            self.waitFor(self.dev.pipetteDevice._moveToGlobal(pos=pos, speed=self.config['nuzzleSpeed']))
            self.waitFor(self._pressureFuture)

    def sealToNucleus(self):
        """Attempt to seal onto a nucleus."""
        self.nuzzle()
        self.setState("sealing to nucleus")
        # TODO move forward a little?
        self.dev.pressureDevice.setPressure(source='regulator', pressure=self.config['initialPressure'])
        # TODO wait here? ramp up pressure? how do we know when to start the retraction?

    def handleTear(self):
        """Handle a tearing membrane by retracting the pipette and waiting for the resistance to recover."""
        self.setState("handling tear")
        self._retractionFuture.stop()
        self.freezeRollingResistanceThresholds()
        recovery_future = self.dev.pipetteDevice._moveToGlobal(
            pos=self._startPosition, speed=self.config['retractionSpeed'] * 10)
        start = ptime.time()
        while self.isTearing() and ptime.time() - start < self.config['maxTearRecoveryTime']:
            self.processAtLeastOneTestPulse()
        recovery_future.stop()
        self.unfreezeRollingResistanceThresholds()

    def handleStretch(self):
        """Handle a stretching membrane by pausing and waiting for the resistance to stabilize."""
        self.setState("handling stretch")
        self._retractionFuture.stop()
        self.freezeRollingResistanceThresholds()
        start = ptime.time()
        while (self.isStretching() and not self.isTearing()
               and ptime.time() - start < self.config['maxStretchRecoveryTime']):
            self.processAtLeastOneTestPulse()
        if self.isTearing():
            self.handleTear()
        self.unfreezeRollingResistanceThresholds()

    @Future.wrap
    def startRollingResistanceThresholds(self, _future: Future):
        """Start a rolling average of the resistance to detect stretching and tearing. Load the first 20s of data."""
        self._updateRollingResistanceThresholds = True
        self.monitorTestPulse()
        start = ptime.time()
        while ptime.time() - start < self.config['secondsTestPulseAverage']:
            _future.checkStop()
            self.processAtLeastOneTestPulse()

    def isStretching(self) -> bool:
        """Return True if the resistance is increasing too quickly."""
        change_ratio = self._recentAccessResistanceMean / self._longTermAccessResistanceMean
        max_ratio = 1 + (self.config['maxAccessResistanceIncreaseRateBeforeStretch'] / 100)
        return change_ratio > max_ratio

    def isTearing(self) -> bool:
        """Return True if the resistance is decreasing."""
        min_input_res = self._longTermInputResistanceMean - np.sqrt(self._longTermInputResistanceVariance)
        return self._recentInputResistanceMean < min_input_res

    def processAtLeastOneTestPulse(self):
        """Wait for at least one test pulse to be processed."""
        while True:
            self.checkStop()
            tps = self.getTestPulses(timeout=0.2)
            if len(tps) > 0:
                break
            self.sleep(0.2)
        tps = [(tp.startTime(), tp.analysis()) for tp in tps]
        self._rollingRecentTestPulses.extend(tps)

        last_second = tps[-1][0] - 1
        while self._rollingRecentTestPulses[0][0] < last_second:
            self._rollingRecentTestPulses.popleft()
        self.analyzeRecentTestPulses()

        self._rollingLongTermTestPulses.extend(tps)
        last_20_seconds = tps[-1][0] - 20
        while self._rollingLongTermTestPulses[0][0] < last_20_seconds:
            self._rollingLongTermTestPulses.popleft()
        if self._updateRollingResistanceThresholds:
            self.analyzeLongTermTestPulses()

    def analyzeLongTermTestPulses(self):
        too_recent = self._rollingLongTermTestPulses[-1][0] - 1
        access_res = np.fromiter(
            (a[1]['peakResistance']
             for a in self._rollingLongTermTestPulses if a[0] < too_recent),
            dtype=float,
        )
        input_res = np.fromiter(
            (a[1]['steadyStateResistance'] - a[1]['peakResistance']
             for a in self._rollingLongTermTestPulses if a[0] < too_recent),
            dtype=float,
        )
        # TODO this may need to be optimized not to recalculate the mean and variance every time
        self._longTermInputResistanceMean = np.mean(input_res)
        self._longTermInputResistanceVariance = np.var(input_res)
        self._longTermAccessResistanceMean = np.mean(access_res)
        self._longTermAccessResistanceVariance = np.var(access_res)

    def analyzeRecentTestPulses(self):
        analysis = [tp[1] for tp in self._rollingRecentTestPulses]
        access_res = np.fromiter((a['peakResistance'] for a in analysis), dtype=float)
        input_res = np.fromiter((a['steadyStateResistance'] - a['peakResistance'] for a in analysis), dtype=float)
        self._recentInputResistanceMean = np.mean(input_res)
        self._recentInputResistanceVariance = np.var(input_res)
        self._recentAccessResistanceMean = np.mean(access_res)
        self._recentAccessResistanceVariance = np.var(access_res)

    def freezeRollingResistanceThresholds(self):
        """Stop updating the rolling averages"""
        self._updateRollingResistanceThresholds = False

    def unfreezeRollingResistanceThresholds(self):
        self._updateRollingResistanceThresholds = True

    def run(self):
        config = self.config
        dev = self.dev
        baseline_future = self.startRollingResistanceThresholds()
        if config['extractNucleus'] is True:
            self.sealToNucleus()
        dev.pressureDevice.setPressure(config['initialPressureSource'], config['initialPressure'])
        self.checkStop()
        self.setState("measuring baseline resistance")
        self.waitFor(baseline_future, timeout=self.config['secondsTestPulseAverage'])
        self._pressureFuture = dev.pressureDevice.rampPressure(
            target=config['retractionPressure'], rate=config['pressureChangeRate'])

        start_time = ptime.time()  # getting the nucleus and baseline measurements doesn't count
        while True:
            self.checkStop()
            if config['resealTimeout'] is not None and ptime.time() - start_time > config['resealTimeout']:
                self._taskDone(interrupted=True, error="Timed out waiting for reseal.")
                return config['fallbackState']

            if self._retractionFuture is None or self._retractionFuture.wasInterrupted():
                self.setState("retracting")
                self._retractionFuture = dev.pipetteDevice.retractFromSurface(speed=config['retractionSpeed'])

            if self.retractionDistance() > self.config['retractionSuccessDistance']:
                self._taskDone()
                return config['retractionSuccessState']

            self.processAtLeastOneTestPulse()
            if self.isStretching():
                self.handleStretch()
            elif self.isTearing():
                self.handleTear()

            self.sleep(0.2)

    def retractionDistance(self):
        return np.linalg.norm(np.array(self.dev.pipetteDevice.globalPosition()) - self._startPosition)

    def cleanup(self):
        if self._retractionFuture is not None:
            self._retractionFuture.stop()
        if self._pressureFuture is not None:
            self._pressureFuture.stop()


class MoveNucleusToHomeState(PatchPipetteState):
    """State that moves the pipette to its home position while applying negative pressure.

    State name: home with nucleus

    Parameters
    ----------
    pressureLimit : float
        The smallest vacuum pressure (pascals, expected negative value) to allow during state.
    """
    stateName = "home with nucleus"
    _parameterDefaultOverrides = {
        'initialPressure': None,
        'initialPressureSource': 'regulator',
    }
    _parameterTreeConfig = {
        # for expected negative values, a maximum is the "smallest" magnitude:
        'pressureLimit': {'type': 'float', 'default': -3e3, 'suffix': 'Pa'},
        'positionName': {'type': 'str', 'default': 'extract'},
    }

    def run(self):
<<<<<<< HEAD
        self.waitFor(self.dev.pressureDevice.attainPressure(maximum=self.config['pressureLimit']), timeout=None)
        self.waitFor(self.dev.pipetteDevice.moveTo(self.config['positionName'], 'fast'), timeout=None)
=======
        self.waitFor(self.dev.pressureDevice.rampPressure(maximum=self.config['pressureLimit']))
        self.waitFor(self.dev.pipetteDevice.moveTo('home', 'fast'))
>>>>>>> 970a30c4
        self.sleep(float("inf"))


class BlowoutState(PatchPipetteState):
    stateName = 'blowout'
    _parameterDefaultOverrides = {
        'initialPressureSource': 'atmosphere',
        'initialClampMode': 'VC',
        'initialClampHolding': 0,
        'initialTestPulseEnable': True,
        'fallbackState': 'bath',
    }
    _parameterTreeConfig = {
        'blowoutPressure': {'type': 'float', 'default': 65e3, 'suffix': 'Pa'},
        'blowoutDuration': {'type': 'float', 'default': 2.0, 'suffix': 'Pa'},
    }

    def run(self):
        patchrec = self.dev.patchRecord()
        self.monitorTestPulse()
        config = self.config

        fut = self.dev.pipetteDevice.retractFromSurface()
        if fut is not None:
            self.waitFor(fut, timeout=None)

        self.dev.pressureDevice.setPressure(source='regulator', pressure=config['blowoutPressure'])
        self.sleep(config['blowoutDuration'])
        self.dev.pressureDevice.setPressure(source='atmosphere', pressure=0)

        # wait until we have a test pulse that ran after blowout was finished.
        start = ptime.time()
        while True:
            self.checkStop()
            tps = self.getTestPulses(timeout=0.2)
            if len(tps) == 0 or tps[-1].startTime() < start:
                continue
            break

        tp = tps[-1].analysis()
        patchrec['resistanceAfterBlowout'] = tp['steadyStateResistance']
        self.dev.finishPatchRecord()
        return config['fallbackState']
        
    def cleanup(self):
        dev = self.dev
        try:
            dev.pressureDevice.setPressure(source='atmosphere', pressure=0)
        except Exception:
            printExc("Error resetting pressure after blowout")
        PatchPipetteState.cleanup(self)


class CleanState(PatchPipetteState):
    """Pipette cleaning state.

    Cycles +/- pressure in a "clean" bath followed by an optional "rinse" bath.

    Parameters
    ----------
    cleanSequence : list
        List of (pressure (Pa), duration (s)) pairs specifying how to pulse pressure while the pipette tip is in the
        cleaning well.
    rinseSequence : list
        List of (pressure (Pa), duration (s)) pairs specifying how to pulse pressure while the pipette tip is in the
        rinse well.
    approachHeight : float
        Distance (m) above the clean/rinse wells to approach from. This is needed to ensure the pipette avoids the well
        walls when approaching.
    """
    stateName = 'clean'

    _parameterDefaultOverrides = {
        'initialPressureSource': 'atmosphere',
        'initialClampMode': 'VC',
        'initialClampHolding': 0,
        'initialTestPulseEnable': False,
        'fallbackState': 'out',
        'finishPatchRecord': True,
    }
    _parameterTreeConfig = {
        'cleanSequence': {'type': 'str', 'default': "[(-35e3, 1.0), (100e3, 1.0)] * 5"},  # TODO
        'rinseSequence': {'type': 'str', 'default': "[(-35e3, 3.0), (100e3, 10.0)]]"},  # TODO
        'approachHeight': {'type': 'float', 'default': 5e-3, 'suffix': 'm'},
    }

    def __init__(self, *args, **kwds):
        self.currentFuture = None
        PatchPipetteState.__init__(self, *args, **kwds)

    def run(self):
        self.monitorTestPulse()

        config = self.config.copy()
        dev = self.dev
        pip = dev.pipetteDevice

        self.setState('cleaning')

        # retract to safe position for visiting cleaning wells
        startPos = pip.globalPosition()
        safePos = pip.pathGenerator.safeYZPosition(startPos)
        path = pip.pathGenerator.safePath(startPos, safePos, 'fast')
        fut = pip._movePath(path)
        if fut is not None:
            self.waitFor(fut, timeout=None)

        for stage in ('clean', 'rinse'):
            self.checkStop()

            sequence = config[f'{stage}Sequence']
            if isinstance(sequence, str):
                sequence = eval(sequence, units.__dict__)
            if len(sequence) == 0:
                continue

            wellPos = pip.loadPosition(stage)
            if wellPos is None:
                raise ValueError(f"Device {pip.name()} does not have a stored {stage} position.")

            # lift up, then sideways, then down into well
            waypoint1 = safePos.copy()
            waypoint1[2] = wellPos[2] + config['approachHeight']
            waypoint2 = wellPos.copy()
            waypoint2[2] = waypoint1[2]
            path = [(waypoint1, 'fast', False), (waypoint2, 'fast', True), (wellPos, 'fast', False)]

            self.currentFuture = pip._movePath(path)

            # todo: if needed, we can check TP for capacitance changes here
            # and stop moving as soon as the fluid is detected
            self.waitFor(self.currentFuture, timeout=None)

            for pressure, delay in sequence:
                dev.pressureDevice.setPressure(source='regulator', pressure=pressure)
                self.checkStop(delay)

            self.resetPosition()

        dev.pipetteRecord()['cleanCount'] += 1
        dev.setTipClean(True)
        self.resetPosition()
        dev.newPatchAttempt()
        return 'out'

    def resetPosition(self):
        if self.currentFuture is not None:
            # play in reverse
            fut = self.currentFuture
            self.currentFuture = None
            self.waitFor(fut.undo(), timeout=None)

    def cleanup(self):
        dev = self.dev
        try:
            dev.pressureDevice.setPressure(source='atmosphere', pressure=0)
        except Exception:
            printExc("Error resetting pressure after clean")
        
        self.resetPosition()
            
        PatchPipetteState.cleanup(self)


class NucleusCollectState(PatchPipetteState):
    """Nucleus collection state.

    Cycles +/- pressure in a nucleus collection tube.

    Parameters
    ----------
    pressureSequence : list
        List of (pressure (Pa), duration (s)) pairs specifying how to pulse pressure while the pipette tip is in the
        cleaning well.
    approachDistance : float
        Distance (m) from collection location to approach from.
    """
    stateName = 'collect'

    _parameterDefaultOverrides = {
         'initialPressureSource': 'atmosphere',
         'initialTestPulseEnable': False,
         'fallbackState': 'out',
     }
    _parameterTreeConfig = {
        'pressureSequence': {'type': 'str', 'default': "[(60e3, 4.0), (-35e3, 1.0)] * 5"},
        'approachDistance': {'type': 'float', 'default': 30e-3, 'suffix': 's'},
    }

    def __init__(self, *args, **kwds):
        self.currentFuture = None
        PatchPipetteState.__init__(self, *args, **kwds)

    def run(self):
        config = self.config.copy()
        dev = self.dev
        pip = dev.pipetteDevice

        self.setState('nucleus collection')

         # move to top of collection tube
        self.startPos = pip.globalPosition()
        self.collectionPos = pip.loadPosition('collect')
        # self.approachPos = self.collectionPos - pip.globalDirection() * config['approachDistance']

        # self.waitFor([pip._moveToGlobal(self.approachPos, speed='fast')])
        self.waitFor(pip._moveToGlobal(self.collectionPos, speed='fast'), timeout=None)

        sequence = config['pressureSequence']
        if isinstance(sequence, str):
            sequence = eval(sequence, units.__dict__)

        for pressure, delay in sequence:
            dev.pressureDevice.setPressure(source='regulator', pressure=pressure)
            self.checkStop(delay)

        dev.pipetteRecord()['expelled_nucleus'] = True
        return 'out'

    def resetPosition(self):
        pip = self.dev.pipetteDevice
        # self.waitFor([pip._moveToGlobal(self.approachPos, speed='fast')])
        self.waitFor(pip._moveToGlobal(self.startPos, speed='fast'), timeout=None)

    def cleanup(self):
        dev = self.dev
        try:
            dev.pressureDevice.setPressure(source='atmosphere', pressure=0)
        except Exception:
            printExc("Error resetting pressure after collection")
        
        self.resetPosition()
            
        PatchPipetteState.cleanup(self)<|MERGE_RESOLUTION|>--- conflicted
+++ resolved
@@ -1407,13 +1407,8 @@
     }
 
     def run(self):
-<<<<<<< HEAD
-        self.waitFor(self.dev.pressureDevice.attainPressure(maximum=self.config['pressureLimit']), timeout=None)
+        self.waitFor(self.dev.pressureDevice.rampPressure(maximum=self.config['pressureLimit']), timeout=None)
         self.waitFor(self.dev.pipetteDevice.moveTo(self.config['positionName'], 'fast'), timeout=None)
-=======
-        self.waitFor(self.dev.pressureDevice.rampPressure(maximum=self.config['pressureLimit']))
-        self.waitFor(self.dev.pipetteDevice.moveTo('home', 'fast'))
->>>>>>> 970a30c4
         self.sleep(float("inf"))
 
 
