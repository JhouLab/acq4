--- conflicted
+++ resolved
@@ -1,5 +1,4 @@
 from collections import OrderedDict
-from typing import Optional
 
 import sys
 from six.moves import queue
@@ -105,13 +104,9 @@
 
     @classmethod
     def getStateConfig(cls, state: str, profile: Optional[str]):
-<<<<<<< HEAD
-        """Return the configuration options for the given state and profile, or just the defaults if no profile is specified.
-=======
         """
         Return the configuration options for the given state and profile, or just the defaults if no profile is
         specified.
->>>>>>> bfb04992
         """
         if profile is None:
             config = {}
