--- conflicted
+++ resolved
@@ -64,32 +64,15 @@
             self.posChanged([0, 0, pos])
         return [0, 0, pos]
 
-<<<<<<< HEAD
-    def moveBy(self, pos, speed=None):
-        cpos = self.getPosition()
-        cpos[2] += pos[2]
-        self.moveTo(cpos, speed)
-
-    def moveTo(self, pos, speed=None):
-        limits = self.getLimits()[2]
-        if limits[0] is not None:
-            z = max(pos[2], limits[0])
-        if limits[1] is not None:
-            z = min(pos[2], limits[0])
-
-        self.dev.move(z / self.scale[2])
-=======
     def _move(self, abs, rel, speed=None):
         # convert relative to absolute position, fill in Nones with current position.
         pos = self._toAbsolutePosition(abs, rel)
-        z = pos[2]
-        if z < self.limits[0]:
-            z = self.limits[0]
-        if z > self.limits[1]:
-            z = self.limits[1]
-        pos[2] = z
+        limits = self.getLimits()[2]
+        if limits[0] is not None:
+            pos[2] = max(pos[2], limits[0])
+        if limits[1] is not None:
+            pos[2] = min(pos[2], limits[0])
         return MFC1MoveFuture(self, pos, speed)
->>>>>>> ff095a9d
 
     def quit(self):
         self._monitor.stop()
@@ -112,16 +95,14 @@
     def setRoeEnabled(self, enable):
         self._roeEnabled = enable
 
-<<<<<<< HEAD
     def setZero(self):
-        """Set the device to read z=0 at the current position.
+        """Reset the device position to 0 (without moving the motor).
         """
         self.dev.set_encoder(0)
         self._getPosition()
-=======
+
     def stop(self):
         self.dev.stop()
->>>>>>> ff095a9d
 
 
 class MonitorThread(Thread):
