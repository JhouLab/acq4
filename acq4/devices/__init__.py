<<<<<<< HEAD
from __future__ import print_function
=======
from collections import OrderedDict
from importlib import import_module
import os

DEVICE_CLASSES = OrderedDict()


def createDevice(devClassName, *args, **kwds):
    # could use this function to handle factory/configurator classes vs device classes
    return getDeviceClass(devClassName, *args, **kwds)


def getDeviceClass(name):
    """Return a registered device class given its name.
    """
    try:
        return DEVICE_CLASSES[name]
    except KeyError:
        raise KeyError('No registered device class named "%s"' % name)


def registerDeviceClass(devclass, name):
    """Register a device class.

    This makes it possible for the ACQ4 Manager to instantiate devices by name.

    Parameters
    ----------
    devclass : Device subclass
        The new device type to register.
    name : str
        The name of the device class.
    """
    global DEVICE_CLASSES
    if name in DEVICE_CLASSES:
        raise KeyError('Device class named "%s" is already registered' % name)
    DEVICE_CLASSES[name] = devclass


class DeferredClassLoader(object):
    """Used to wrap another class that has not been imported yet.

    Ideally, all device classes would be inexpensive to import -- they should do no work
    (especially further imports) until a device is instantiated. Until then, we need
    this wrapper.
    """
    def __init__(self, modname, clsname):
        self.modname = modname
        self.clsname = clsname
        self._cls = None

    def __call__(self, *args, **kwds):
        return self.cls(*args, **kwds)

    @property
    def cls(self):
        if self._cls is None:
            mod = import_module(self.modname)
            self._cls = getattr(mod, self.clsname)
        return self._cls


_builtin_registered = False
def registerBuiltinClasses():
    """Register all builtin device classes by searching the acq4/devices directory.

    This is called by the Manager when it is initialized (but otherwise, it is not called
    in order to avoid expensive import work)
    """
    global _builtin_registered
    if _builtin_registered:
        return
    _builtin_registered = True

    # Automatically register deferred-import wrappers for all devices defined within acq4/devices/.
    # Eventually this automation might go away if we can ensure that all device imports are quick
    # and error-free (by deferring driver imports instead).
    path = os.path.dirname(__file__)
    for f in os.listdir(path):
        ff = os.path.join(path, f)
        if not (os.path.isdir(ff) or ff.endswith('.py')):
            continue
        # skip a few known files
        if f in ['__init__.py', 'Device.py', 'OptomechDevice.py', '__pycache__']:
            continue
        if f[-3:] == '.py':
            f = f[:-3]
        wrapper = DeferredClassLoader(modname='acq4.devices.'+f, clsname=f)
        registerDeviceClass(wrapper, f)
>>>>>>> 8ecac32f
<|MERGE_RESOLUTION|>--- conflicted
+++ resolved
@@ -1,6 +1,4 @@
-<<<<<<< HEAD
 from __future__ import print_function
-=======
 from collections import OrderedDict
 from importlib import import_module
 import os
@@ -89,5 +87,4 @@
         if f[-3:] == '.py':
             f = f[:-3]
         wrapper = DeferredClassLoader(modname='acq4.devices.'+f, clsname=f)
-        registerDeviceClass(wrapper, f)
->>>>>>> 8ecac32f
+        registerDeviceClass(wrapper, f)