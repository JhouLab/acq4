from __future__ import print_function

import numpy as np
import scipy.optimize
import scipy.stats
from six.moves import range
from six.moves import zip

import pyqtgraph as pg
from acq4.Manager import getManager
from acq4.devices.Stage import Stage
from acq4.util import Qt
from acq4.util.HelpfulException import HelpfulException
from acq4.util.target import Target


class StageAxesCalibrationWindow(Qt.QWidget):
    def __init__(self, device: Stage):
        super(StageAxesCalibrationWindow, self).__init__()
        self._dev = device
        self._camera = device.getPreferredImagingDevice()
        self._automation = AutomatedStageCalibration(device)
        self.setWindowTitle("Calibrate Axes for %s" % device.name())
        self._layout = Qt.QGridLayout()
        self.setLayout(self._layout)
        self.resize(600, 300)

        self._viewDocsButton = Qt.QPushButton("View Documentation (manual only)")
        self._layout.addWidget(self._viewDocsButton, 0, 0)
        self._viewDocsButton.clicked.connect(self._viewDocsButtonClicked)

    def _viewDocsButtonClicked(self, *args):
        # TODO point this at the real docs once they're done
        url = "https://docs.google.com/document/d/1YtrAK3Gk8FvSrXxcjEd6sm7wyTAhjw4u5NtMXHhta3k/edit?usp=sharing"
        Qt.QDesktopServices.openUrl(Qt.QUrl(url))

    def _eventual_todo_init(self):
        # TODO what belongs in this window?
        #   * current orientation, scale and angle of stage
        #   * link to documentation
        #   * text which should be pasted into the devices.cfg to save this calibration :bleh:
        #   * "Save" button that puts transform in config/devices/Stage_config/transform
        #       * pop up instructions to remove manual transform if that is in the way
        #       * pop that up at config-read time, too, in case things are in conflict

        # TODO eventually
        #   * wizard instructions for current step e.g. "move the stage to the right relative to the operator"
        #   * indication of which parts of the transform have been calibrated, or is currently being calibrated

        self._btnPanel = Qt.QWidget()
        self._btnPanelLayout = Qt.QHBoxLayout()
        self._btnPanelLayout.setContentsMargins(0, 0, 0, 0)
        self._btnPanel.setLayout(self._btnPanelLayout)
        self._layout.addWidget(self._btnPanel, 1, 0)

        self._autodetectButton = Qt.QPushButton("Autodetect")
        self._btnPanelLayout.addWidget(self._autodetectButton)
        self._autodetectButton.clicked.connect(self.autodetectClicked)

        self._saveButton = Qt.QPushButton("Save")
        self._saveButton.setEnabled(False)
        self._btnPanelLayout.addWidget(self._saveButton)
        self._saveButton.clicked.connect(self.saveClicked)

    def autodetectClicked(self):
        # TODO
        #  * make sure Camera module is open
        #  * button should toggle and be cancelable
        #  * appropriate hardware should be locked
        self._automation.calibrate()

    def saveClicked(self):
        pass  # TODO


class ManipulatorAxesCalibrationWindow(Qt.QWidget):
    def __init__(self, device: Stage):
        self.dev = device
        self._cammod = None
        self._camdev = None
        self.transform = None
        self.calibration = None

        Qt.QWidget.__init__(self)
        self.resize(600, 300)
        self.setWindowTitle("Calibrate Axes for %s" % device.name())

        self.layout = Qt.QGridLayout()
        self.setLayout(self.layout)

        # tree columns:
        #   stage x, y, z   global x, y, z   error
        self.pointTree = Qt.QTreeWidget()
        self.pointTree.setHeaderLabels(["stage pos", "parent pos", "error"])
        self.pointTree.setColumnCount(3)
        self.layout.addWidget(self.pointTree, 0, 0)
        self.pointTree.setColumnWidth(0, 200)
        self.pointTree.setColumnWidth(1, 200)
        self.pointTree.itemClicked.connect(self.enableRemoveBtnIfPossible)

        self.btnPanel = Qt.QWidget()
        self.btnPanelLayout = Qt.QHBoxLayout()
        self.btnPanelLayout.setContentsMargins(0, 0, 0, 0)
        self.btnPanel.setLayout(self.btnPanelLayout)
        self.layout.addWidget(self.btnPanel, 1, 0)

        self.addPointBtn = Qt.QPushButton("add point")
        self.addPointBtn.setCheckable(True)
        self.btnPanelLayout.addWidget(self.addPointBtn)

        self.removePointBtn = Qt.QPushButton("remove point")
        self.removePointBtn.setEnabled(False)
        self.btnPanelLayout.addWidget(self.removePointBtn)

        self.saveBtn = Qt.QPushButton("save calibration")
        self.btnPanelLayout.addWidget(self.saveBtn)

        self.addPointBtn.toggled.connect(self.addPointToggled)
        self.removePointBtn.clicked.connect(self.removePointClicked)
        self.saveBtn.clicked.connect(self.saveClicked)

        # TODO eventually: more controls
        #  * Show calibration points (in camera module)
        #  * Force orthogonal on any pair of axes: xy, xz, yz

        self.loadCalibrationFromDevice()

        cam = self.getCameraDevice()
        cam.sigGlobalTransformChanged.connect(self.cameraTransformChanged)

    def addPointToggled(self):
        cammod = self.getCameraModule()
        if self.addPointBtn.isChecked():
            cammod.window().getView().scene().sigMouseClicked.connect(self.cameraModuleClicked)
            self.addPointBtn.setText("click new point..")
        else:
            pg.disconnect(cammod.window().getView().scene().sigMouseClicked, self.cameraModuleClicked)
            self.addPointBtn.setText("add point")

    def cameraModuleClicked(self, ev):
        if ev.button() != Qt.Qt.LeftButton:
            return

        camera = self.getCameraDevice()
        cameraPos = camera.mapToGlobal([0, 0, 0])

        globalPos = self._cammod.window().getView().mapSceneToView(ev.scenePos())
        globalPos = [globalPos.x(), globalPos.y(), cameraPos[2]]
        parentDev = self.dev.parentDevice()
        if parentDev is None:
            parentPos = globalPos
        else:
            parentPos = parentDev.mapFromGlobal(globalPos)

        stagePos = self.dev.getPosition()

        self.calibration["points"].append((stagePos, parentPos))
        item = self._addCalibrationPoint(stagePos, parentPos)

        target = Target(movable=False)
        self._cammod.window().addItem(target)
        target.setPos(pg.Point(globalPos[:2]))
        target.setDepth(globalPos[2])
        target.setFocusDepth(globalPos[2])
        item.target = target

        self.addPointBtn.setChecked(False)
        self.recalculate()
        self.saveBtn.setText("*save calibration*")

    def cameraTransformChanged(self):
        cam = self.getCameraDevice()
        fdepth = cam.mapToGlobal([0, 0, 0])[2]

        items = [self.pointTree.topLevelItem(i) for i in range(self.pointTree.topLevelItemCount())]
        for item in items:
            if item.target is None:
                continue
            item.target.setFocusDepth(fdepth)

    def enableRemoveBtnIfPossible(self):
        self.removePointBtn.setEnabled(len(self.pointTree.selectedItems()) > 0)

    def removePointClicked(self):
        selected_items = self.pointTree.selectedItems()
        if len(selected_items) <= 0:
            raise HelpfulException("No points selected for removal")
        sel = selected_items[0]
        index = self.pointTree.indexOfTopLevelItem(sel)
        self.pointTree.takeTopLevelItem(index)
        if sel.target is not None:
            sel.target.scene().removeItem(sel.target)
        items = [self.pointTree.topLevelItem(i) for i in range(self.pointTree.topLevelItemCount())]
        self.calibration["points"] = [(item.stagePos, item.parentPos) for item in items]
        self.recalculate()
        self.enableRemoveBtnIfPossible()
        self.saveBtn.setText("*save calibration*")

    def saveClicked(self):
        self.saveCalibrationToDevice()

    def loadCalibrationFromDevice(self):
        self.calibration = self.dev.readConfigFile("calibration")
        self.calibration.setdefault("points", [])
        for stagePos, parentPos in self.calibration["points"]:
            self._addCalibrationPoint(stagePos, parentPos)
        self.recalculate()

    def saveCalibrationToDevice(self):
        self.recalculate(raiseOnInsufficientPoints=True)
        self.calibration["transform"] = (
            None if self.transform is None else [list(row) for row in self.transform.matrix()]
        )
        self.dev.writeConfigFile(self.calibration, "calibration")
        self.saveBtn.setText("save calibration")

    def _addCalibrationPoint(self, stagePos, parentPos):
        item = Qt.QTreeWidgetItem(
            ["%0.3g, %0.3g, %0.3g" % tuple(stagePos), "%0.3g, %0.3g, %0.3g" % tuple(parentPos), ""]
        )
        self.pointTree.addTopLevelItem(item)
        item.stagePos = stagePos
        item.parentPos = parentPos
        item.target = None
        return item

    def recalculate(self, raiseOnInsufficientPoints=False):
        # identity affine axis transform matrix

        # method: user generates many calibration points that are all colinear along each of the
        # stage axes. In this way, we can independently determine the orientation of each stage axis,
        # and combine these into a full transformation matrix.

        parentPos, stagePos = self._unzippedCalibrationPoints()

        axisPoints = self._groupPointsByAxis(stagePos)
        if not self._hasSufficientPoints(axisPoints):
            self._clearCalibration()
            if raiseOnInsufficientPoints:
                raise Exception("Could not find colinear points along all 3 axes")
            else:
                return

        axStagePos = [stagePos[list(axisPoints[ax]), ax] for ax in (0, 1, 2)]
        axParentPos = [parentPos[list(axisPoints[ax])] for ax in (0, 1, 2)]

        # find optimal linear mapping for each axis
        m = np.eye(4)
        for i in (0, 1, 2):
            for j in (0, 1, 2):
                line = scipy.stats.linregress(axStagePos[j], axParentPos[j][:, i])
                m[i, j] = line.slope

        transform = pg.Transform3D(m)

        # find optimal offset
        offset = (parentPos - pg.transformCoordinates(transform, stagePos, transpose=True)).mean(axis=0)
        m[:3, 3] = offset
        self.transform = pg.Transform3D(m)

        # measure and display errors for each point
        def mapPoint(axisTr, _stage_pos, localPos):
            # given a stage position and axis transform, map from localPos to parent coordinate system
            if isinstance(axisTr, np.ndarray):
                ident = np.eye(4)
                ident[:3] = axisTr.reshape(3, 4)
                axisTr = pg.Transform3D(ident)
            st = self.dev._makeStageTransform(_stage_pos, axisTr)[0]
            tr = pg.Transform3D(self.dev.baseTransform() * st)
            return tr.map(localPos)

        def mapError(axisTr, _stage_pos, _parent_pos):
            # Goal is to map origin to parent position correctly
            return [mapPoint(axisTr, sp, [0, 0, 0]) - pp for sp, pp in zip(_stage_pos, _parent_pos)]

        error = mapError(self.transform, stagePos, parentPos)
        for i in range(len(self.calibration["points"])):
            item = self.pointTree.topLevelItem(i)
            dist = np.linalg.norm(error[i])
            item.setText(2, "%0.2f um  (%0.3g, %0.3g, %0.3g)" % (1e6 * dist, error[i][0], error[i][1], error[i][2]))

        # send new transform to device
        self.dev._axisTransform = self.transform
        self.dev._inverseAxisTransform = None
        self.dev._updateTransform()

    def _unzippedCalibrationPoints(self):
        npts = len(self.calibration["points"])
        stagePos = np.empty((npts, 3))
        parentPos = np.empty((npts, 3))
        for i, pt in enumerate(self.calibration["points"]):
            stagePos[i] = pt[0]
            parentPos[i] = pt[1]
        return parentPos, stagePos

    @staticmethod
    def _groupPointsByAxis(points):
        def changeAxis(p1, p2):
            # Which single axis has changed between 2 points?
            diff = np.abs(p2 - p1)
            dist = np.linalg.norm(diff)
            axis = np.argmax(diff)
            if diff[axis] > dist * 0.99:
                return axis
            else:
                return None

        axisPoints = [set(), set(), set()]
        for i in range(1, len(points)):
            currentAxis = changeAxis(points[i - 1], points[i])
            if currentAxis is None:
                continue
            axisPoints[currentAxis].add(i - 1)
            axisPoints[currentAxis].add(i)

        # Choose longest contiguous group of calibration points for each axis
        for axis, pts in enumerate(axisPoints):
            current_group = []
            contig_groups = [current_group]
            for p in sorted(pts):
                if len(current_group) == 0 or current_group[-1] == p - 1:
                    current_group.append(p)
                else:
                    current_group = [p]
                    contig_groups.append(current_group)
            idx_at_longest = np.argmax([len(g) for g in contig_groups])
            axisPoints[axis] = contig_groups[idx_at_longest]
        return axisPoints

    @staticmethod
    def _hasSufficientPoints(axisPoints):
        return all(len(axisPoints[ax]) > 2 for ax in (0, 1, 2))

    def _clearCalibration(self):
        for i in range(len(self.calibration["points"])):
            item = self.pointTree.topLevelItem(i)
            item.setText(2, "")
        self.transform = None

    def getCameraModule(self):
        if self._cammod is None:
            manager = getManager()
            mods = manager.listInterfaces("cameraModule")
            if len(mods) == 0:
                raise Exception("Calibration requires an open camera module")
            self._cammod = manager.getModule(mods[0])
        return self._cammod

    def getCameraDevice(self):
        if self._camdev is None:
            self._camdev = self.dev.getPreferredImagingDevice()
        return self._camdev

    def closeEvent(self, ev):
        for i in range(self.pointTree.topLevelItemCount()):
            target = self.pointTree.topLevelItem(i).target
            if target is not None:
                target.hide()

    def show(self):
        Qt.QWidget.show(self)
        for i in range(self.pointTree.topLevelItemCount()):
            target = self.pointTree.topLevelItem(i).target
            if target is not None:
                target.show()


class AutomatedStageCalibration(object):
    sigFinished = Qt.Signal()

    def __init__(self, stage: Stage):
        self._stage = stage
        self._frame_delay = None
        self._is_running = False
        self._steps_per_axis = 10
        self._move = None
        self._camera = stage.getPreferredImagingDevice()
        self._offsets = np.empty((2, self._steps_per_axis, 2))
        self._frames = ([], [])
        self._axis_index = 0
        self._frame_index = 0
        self._positions = None

    def calibrate(self):
        if self._is_running:
            raise RuntimeError("Automated axes calibration is already running")
        self._is_running = True
        self._build_movement_plan()
        self._camera.sigNewFrame.connect(self.handleNewFrame)

    def _build_movement_plan(self):
        step_size = 10e-6  # TODO this should be magnification-dependent
        # current stage position
        pos = self._stage.getPosition()
        # where to move on each update
        if len(self._stage.axes()) == 2:
            self._positions = np.zeros((2, self._steps_per_axis, 2))
        else:
            self._positions = np.zeros((2, self._steps_per_axis, 3))
            self._positions[:, :, 2] = pos[2]
        self._positions[0, :, 0] = pos[0] + np.arange(self._steps_per_axis) * step_size
        self._positions[0, :, 1] = pos[1]
        self._positions[1, :, 0] = pos[0]
        self._positions[1, :, 1] = pos[1] + np.arange(self._steps_per_axis) * step_size

    def handleNewFrame(self, frame):
        try:
            if self._move is not None and not self._move.isDone():
                # stage is still moving; ignore frame
                return

            if self._frame_delay is None:
                # stage has stopped; ignore 2 more frames to be sure
                # we get the right image.
                self._frame_delay = pg.ptime.time() + 1.0 / frame.info()["fps"]
            elif self._frame_delay < frame.info()["time"]:
                # now we are ready to keep this frame.
                self._frame_delay = None
                self._addFrameForAnalysis(frame)
        except Exception:
            pg.disconnect(self._camera.sigNewFrame, self.handleNewFrame)
            self.sigFinished.emit()
            raise

    def _addFrameForAnalysis(self, frame):
        index = self._frame_index
        axis_index = index // self._steps_per_axis
        step_index = index % self._steps_per_axis
        self._frames[axis_index].append(frame)

        # update index for next iteration
        self._frame_index += 1

        # decide whether to move the stage
        finished = self._frame_index >= self._steps_per_axis * 2
        if not finished:
<<<<<<< HEAD
            self._move = self._stage.moveTo(self._positions[axis_index, step_index], "slow")
=======
            self.move = self.stage.move(self.positions[self.index], "slow")
>>>>>>> 9e01c6e0

        self._offsets[axis_index, step_index] = self._calculate_offset(axis_index, step_index)

        # finish up if there are no more positions
        if finished:
            pg.disconnect(self._camera.sigNewFrame, self.handleNewFrame)
            self.analyze()

    def _calculate_offset(self, axis_index: int, step_index: int):
        """calculate offset (while stage moves to next location)"""
        import imreg_dft  # FFT image registration by Chris Gohlke; available via pip

        frame = self._frames[axis_index][step_index]
        if step_index == 0:
            return 0, 0

        compareIndex = max(0, step_index - 5)
        translation = imreg_dft.translation(frame.getImage(), self._frames[compareIndex].getImage())
        if not translation["success"]:
            raise RuntimeError(f"Could not determine offset at frame ({axis_index}, {step_index})")
        offset = translation["tvec"]
        px = self._camera.getPixelSize()
        return self._offsets[axis_index, compareIndex] + offset.astype(float) * px

    def analyze(self):
        self._do_x_axis_analysis()

    def _do_x_axis_analysis(self):
        # linear regression to determine scale between stage steps and camera microns
        axis_index = 0  # x
        pos_real = self._positions[axis_index, :, :2]  # exclude z axis if present
        pos_real -= pos_real[0]  # shift everything so that we start at 0
        pos_real = (pos_real ** 2).sum(axis=1) ** 0.5

        pos_measured = (self._offsets[axis_index] ** 2).sum(axis=1) ** 0.5
        lin_regress = scipy.stats.linregress(pos_real, pos_measured)

        # subtract linear approximation to get residual error
        pos_prediction = pos_real * lin_regress.slope + lin_regress.intercept
        error = pos_measured - pos_prediction
        errorPlot = pg.plot(
            pos_real,
            error,
            title=f"X axis error (slope = {lin_regress.slope * 1e6:0.2f} um/step)",
            labels={"left": ("Error", "m"), "bottom": ("position", "steps")},
        )

        # TODO what is this for?
        # fit residual to combination of sine waves
        def fn(p, x):
            return (
                p[2] * np.sin((x + p[0]) * 1 * p[1])
                + p[3] * np.sin((x + p[0]) * 2 * p[1])
                + p[4] * np.sin((x + p[0]) * 3 * p[1])
                + p[5] * np.sin((x + p[0]) * 4 * p[1])
            )

        def erf(p, x, y):
            return fn(p, x) - y

        f0 = 6 * np.pi / pos_real.max()  # guess there are 3 cycles in the data
        amp = error.max()
        # noinspection PyTypeChecker
        fit = scipy.optimize.leastsq(erf, [0, f0, amp, amp, amp, amp], (pos_real, error))[0]
        errorPlot.plot(pos_real, fn(fit, pos_real), pen="g")
        self.sigFinished.emit()<|MERGE_RESOLUTION|>--- conflicted
+++ resolved
@@ -434,11 +434,7 @@
         # decide whether to move the stage
         finished = self._frame_index >= self._steps_per_axis * 2
         if not finished:
-<<<<<<< HEAD
-            self._move = self._stage.moveTo(self._positions[axis_index, step_index], "slow")
-=======
-            self.move = self.stage.move(self.positions[self.index], "slow")
->>>>>>> 9e01c6e0
+            self._move = self._stage.move(self.positions[self.index], "slow")
 
         self._offsets[axis_index, step_index] = self._calculate_offset(axis_index, step_index)
 
