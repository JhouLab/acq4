--- conflicted
+++ resolved
@@ -545,19 +545,10 @@
                     except:
                         pg.debug.printExc("Manipulator missed intermediate target:")
 
-<<<<<<< HEAD
-                    # step back to actual target position
-                    try:
-                        self.dev._moveToGlobal(pos, speed).wait(updates=True)
-                    except RuntimeError as exc:
-                        misses += 1
-                        pg.debug.printExc("Manipulator missed target:")
-=======
                     try:
                         ffut.wait(updates=True)
                     except:
                         pg.debug.printExc("Stage missed target:")
->>>>>>> c7c5064d
 
                     # step back to actual target position
                     try:
