--- conflicted
+++ resolved
@@ -89,20 +89,6 @@
     def _acquireFrames(self, n=1):
         if self.isRunning():
             self.stop()
-<<<<<<< HEAD
-        self.mmc.setCameraDevice(self.camName)
-        self.mmc.startSequenceAcquisition(n, 0, True)
-        frames = []
-        timeoutStart = ptime.time()
-        while self.mmc.isSequenceRunning() or self.mmc.getRemainingImageCount() > 0:
-            if self.mmc.getRemainingImageCount() > 0:
-                timeoutStart = ptime.time()
-                frames.append(self.mmc.popNextImage().T[np.newaxis, ...])
-            elif ptime.time() - timeoutStart > 10.0:
-                raise Exception("Timed out waiting for camera frame.")
-            else:
-                time.sleep(0.005)
-=======
         with self.camLock:
             self.mmc.setCameraDevice(self.camName)
             self.mmc.startSequenceAcquisition(n, 0, True)
@@ -116,7 +102,6 @@
                     raise TimeoutError("Timed out waiting for camera frame.")
                 else:
                     time.sleep(0.005)
->>>>>>> 0b6d4ef7
         if len(frames) < n:
             printExc(
                 f"Fixed-frame camera acquisition ended before all frames received ({len(frames)}/{n})",
