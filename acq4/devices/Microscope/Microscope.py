# -*- coding: utf-8 -*-
from __future__ import print_function
from acq4.devices.OptomechDevice import *
from acq4.devices.LightSource import LightSource
from acq4.devices.Stage import Stage
from .deviceTemplate import Ui_Form
from acq4.util.Mutex import Mutex
from acq4.modules.Camera import CameraModuleInterface
import acq4.pyqtgraph as pg
import collections


class Microscope(Device, OptomechDevice):
    """
    The Microscope device class is used primarily to manage the transformation and calibration changes associated with multi-objective scopes.
    
    * Maintains list of objective positions (most scopes have 2-5 positions)
    * For each position, maintains a list of possible objectives that may be found there
      (this allows the experimenter to change the objective at a certain position 
      during the experiment)
    * Support for automatically selecting the correct objective position based on a Switch device
    * Each objective has an offset and scale factor associated with it. This transormation is communicated
      automatically to all rigidly-connected child devices.
    """
    
    sigObjectiveChanged = QtCore.Signal(object) ## (objective, lastObjective)
    sigLightChanged = QtCore.Signal(object, object)  # self, lightName
    sigObjectiveListChanged = QtCore.Signal()
    sigSurfaceDepthChanged = QtCore.Signal(object)
    
    def __init__(self, dm, config, name):
        Device.__init__(self, dm, config, name)
        OptomechDevice.__init__(self, dm, config, name)

        self.config = config
        self.lock = Mutex(QtCore.QMutex.Recursive)
        self.switchDevice = None
        self.currentSwitchPosition = None
        self.currentObjective = None
        self._focusDevice = None
        self._positionDevice = None
        self._surfaceDepth = None
        
        self.objectives = collections.OrderedDict()
        ## Format of self.objectives is:
        ## { 
        ##    switchPosition1: {objName1: objective1, objName2: objective, ...},
        ##    switchPosition2: {objName1: objective1, objName2: objective, ...},
        ## }
        
        for k1,objs in config['objectives'].items():  ## Set default values for each objective
            self.objectives[k1] = collections.OrderedDict()
            for k2,o in objs.items():
                obj = Objective(o, self, (k1, k2))
                self.objectives[k1][k2] = obj
                #obj.sigTransformChanged.connect(self.objectiveTransformChanged)
                

        ## Keep track of the objective currently in use for each position
        ## Format is: { switchPosition1: objective1,  ... }
        self.selectedObjectives = collections.OrderedDict(
            [(i, list(self.objectives[i].values())[0]) for i in self.objectives]
        )
        for obj in self.selectedObjectives.values():
            self.addSubdevice(obj)
        
        
        ## if there is a light source, configure it here
        if 'lightSource' in config:
            self.lightSource = dm.getDevice(config['lightSource'])
            self.lightSource.sigLightChanged.connect(self._lightChanged)
        else:
            self.lightSource = None

        ## If there is a switch device, configure it here
        if 'objectiveSwitch' in config:
            self.switchDevice = dm.getDevice(config['objectiveSwitch'][0])  ## Switch device
            self.objSwitchId = config['objectiveSwitch'][1]           ## Switch ID
            #self.currentSwitchPosition = str(self.switchDevice.getSwitch(self.objSwitchId))
            self.switchDevice.sigSwitchChanged.connect(self.objectiveSwitchChanged)
            self.objectiveSwitchChanged()
        else:
            self.setObjectiveIndex(0)
        
        cal = self.readConfigFile('calibration')
        if 'surfaceDepth' in cal:
            self.setSurfaceDepth(cal['surfaceDepth'])

        dm.declareInterface(name, ['microscope'], self)

    def quit(self):
        pass
    
    def objectiveSwitchChanged(self, sw=None, change=None):
        ## Called when the switch device has changed, NOT when the user has selected a different objective.
        ## *change* looks like { switchId1: newValue, switchId2: newValue, ... }
        if sw is None:
            change = {self.objSwitchId: self.switchDevice.getSwitch(self.objSwitchId)}
            
        if self.objSwitchId not in change: ## the switch(es) that changed are not relevant to this device
            return
        state = str(change[self.objSwitchId])
        self.setObjectiveIndex(state)
    
    def setObjectiveIndex(self, index):
        """Selects the objective currently in position *index*"""
        index = str(index)
        if index not in self.selectedObjectives:
            raise Exception("Requested invalid objective switch position: %s (options are %s)" % (index, ', '.join(list(self.objectives.keys()))))
            
        ## determine new objective, return early if there is no change
        ## NOTE: it is possible in some cases for the objective to have changed even if the index has not.
        lastObj = self.currentObjective
        self.currentSwitchPosition = index
        self.currentObjective = self.getObjective()
        if self.currentObjective == lastObj:
            return
        
        self.setCurrentSubdevice(self.currentObjective)
        self.sigObjectiveChanged.emit((self.currentObjective, lastObj))

    def getObjective(self):
        """Return the currently active Objective."""
        with self.lock:
            if self.currentSwitchPosition not in self.selectedObjectives:
                return None
            return self.selectedObjectives[self.currentSwitchPosition]

    def listObjectives(self):
        """
        Return a list of available objectives. (one objective returned per switch position)
        """
        with self.lock:
<<<<<<< HEAD
            return list(self.selectedObjectives.values())
            #l = collections.OrderedDict()
            #for i in self.selectedObjectives:
                #l[i] = self.objectives[i][self.selectedObjectives[i]]
            #return l
=======
            return self.selectedObjectives.values()
>>>>>>> 7e841b55
    
    def deviceInterface(self, win):
        iface = ScopeGUI(self, win)
        iface.objectiveChanged((self.currentObjective, None))
        return iface

    def selectObjective(self, obj):
        ##Set the currently-active objective for a particular switch position
        ##This is _not_ the same as setObjectiveIndex.
        index = obj.key()[0]
        with self.lock:
            self.removeSubdevice(self.selectedObjectives[index])
            self.selectedObjectives[index] = obj
            self.addSubdevice(obj)
        self.setObjectiveIndex(self.currentSwitchPosition) # update self.currentObjective, send signals (if needed)
        self.sigObjectiveListChanged.emit()

    def _allObjectives(self):
        ## used by (preferrably only) GUI interface
        return self.objectives
    
    def _lightChanged(self, light, name):
        self.sigLightChanged.emit(self, name)

    def cameraModuleInterface(self, mod):
        """Return an object to interact with camera module.
        """
        return ScopeCameraModInterface(self, mod)

    def getFocusDepth(self):
        """Return the z-position of the focal plane.

        This method requires a device that provides focus position feedback.
        """
        return self.mapToGlobal(QtGui.QVector3D(0, 0, 0)).z()

    def setFocusDepth(self, z, speed='fast'):
        """Set the z-position of the focal plane.

        This method requires motorized focus control.
        """
        # this is how much the focal plane needs to move (in the global frame)
        dif = z - self.getFocusDepth()

        # this is the current global location of the focus device 
        fd = self.focusDevice()
        fdpos = fd.globalPosition()

        # and this is where it needs to go
        fdpos[2] += dif
        return fd.moveToGlobal(fdpos, speed)

    def getSurfaceDepth(self):
        """Return the z-position of the sample surface as marked by the user.
        """
        return self._surfaceDepth

    def setSurfaceDepth(self, depth):
        self._surfaceDepth = depth
        self.sigSurfaceDepthChanged.emit(depth)
        self.writeCalibration()

    def globalPosition(self):
        """Return the global position of the scope's center axis at the focal plane.
        """
        return self.mapToGlobal(QtGui.QVector3D(0, 0, 0))        

    def setGlobalPosition(self, pos, speed='fast'):
        """Move the microscope such that its center axis is at a specified global position.

        If *pos* is a 3-element vector, then this method will also attempt to set the focus depth
        accordingly.

        Return a MoveFuture instance.

        Note: If the xy positioning device is different from the z positioning
        device, then the MoveFuture returned only corresponds to the xy motion.
        """
        pd = self.positionDevice()
        fd = self.focusDevice()

        if len(pos) == 3 and fd is not pd:
            z = pos[2]
            self.setFocusDepth(z)
            pos = pos[:2]
        if len(pos) == 2:
            pos = list(pos) + [self.getFocusDepth()]

        # Determine how to move the xy(z) stage to react the new center position
        gpos = self.globalPosition()
        sgpos = pd.globalPosition()
        sgpos2 = pg.Vector(sgpos) + (pg.Vector(pos) - gpos)
        sgpos2 = [sgpos2.x(), sgpos2.y(), sgpos2.z()]
        return pd.moveToGlobal(sgpos2, speed)

    def writeCalibration(self):
        cal = {'surfaceDepth': self.getSurfaceDepth()}
        self.writeConfigFile(cal, 'calibration')

    def focusDevice(self):
        if self._focusDevice is None:
            p = self
            while True:
                if p is None or isinstance(p, Stage) and p.capabilities()['setPos'][2]:
                    self._focusDevice = p
                    break
                p = p.parentDevice()
        return self._focusDevice

    def positionDevice(self):
        if self._positionDevice is None:
            p = self
            while True:
                if p is None or isinstance(p, Stage) and p.capabilities()['setPos'][0] and p.capabilities()['setPos'][1]:
                    self._positionDevice = p
                    break
                p = p.parentDevice()
        return self._positionDevice


class Objective(OptomechDevice):
    
    #class SignalProxyObject(QtCore.QObject):
        #sigTransformChanged = QtCore.Signal(object) ## self
    
    def __init__(self, config, scope, key):
        #self.__sigProxy = Objective.SignalProxyObject()
        #self.sigTransformChanged = self.__sigProxy.sigTransformChanged
        #self._config = config
        self._config = config
        self._scope = scope
        self._key = key
        offset = config.get('offset', pg.Vector(0,0,0))
        scale = config.get('scale', pg.Vector(1,1,1))
        name = config['name']
        
        OptomechDevice.__init__(self, scope.dm, {}, name)
        
        if 'offset' in config:
            self.setOffset(config['offset'])
        if 'scale' in config:
            self.setScale(config['scale'])
            
    #def updateTransform(self):
        #tr = pg.SRTTransform3D()
        #tr.translate(self._offset)
        #tr.scale(self._scale)
        #self.setDeviceTransform(tr)
    
    def deviceTransform(self):
        return pg.SRTTransform3D(OptomechDevice.deviceTransform(self))
    
    def setOffset(self, pos):
        tr = self.deviceTransform()
        tr.setTranslate(pos)
        self.setDeviceTransform(tr)
        #self._offset = pg.Vector(pos)
        #self.sigTransformChanged.emit(self)
        #self.updateTransform()
    
    def setScale(self, scale):
        if not hasattr(scale, '__len__'):
            scale = (scale, scale, 1)
        
        tr = self.deviceTransform()
        tr.setScale(scale)
        self.setDeviceTransform(tr)
        #self._scale = pg.Vector(scale, scale, 1)
        #self.sigTransformChanged.emit(self)
        #self.updateTransform()
    
    def offset(self):
        return self.deviceTransform().getTranslation()
        #return pg.Vector(self._offset)
        
    def scale(self):
        return self.deviceTransform().getScale()
        #return pg.Vector(self._scale)

    #def name(self):
        #return self._name
    
    def key(self):
        return self._key

    def scope(self):
        return self._scope
        
    def __repr__(self):
        return "<Objective %s.%s offset=%0.2g,%0.2g scale=%0.2g>" % (self._scope.name(), self.name(), self.offset().x(), self.offset().y(), self.scale().x())



class ScopeGUI(QtGui.QWidget):
    """Microscope GUI displayed in Manager window.
    Shows selection of objectives and allows scale/offset to be changed for each."""
    
    def __init__(self, dev, win):
        QtGui.QWidget.__init__(self)
        self.win = win
        self.dev = dev
        self.dev.sigObjectiveChanged.connect(self.objectiveChanged)
        #self.dev.sigPositionChanged.connect(self.positionChanged)
        self.ui = Ui_Form()
        self.ui.setupUi(self)
        self.objList = self.dev._allObjectives()
        self.switchN = len(self.objList)
        self.objWidgets = {}
        self.blockSpinChange = False
        row = 1
        for i in self.objList:
            ## For each objective, create a set of widgets for selecting and updating.
            c = QtGui.QComboBox()
            r = QtGui.QRadioButton(i)
            #first = list(self.objList[i].keys())[0]
            #first = self.objList[i][first]
            xs = pg.SpinBox(step=1e-6, suffix='m', siPrefix=True)
            ys = pg.SpinBox(step=1e-6, suffix='m', siPrefix=True)
            zs = pg.SpinBox(step=1e-6, suffix='m', siPrefix=True)
            ss = pg.SpinBox(step=1e-7, bounds=(1e-10, None))
            
            xs.index = ys.index = zs.index = ss.index = i  ## used to determine which row has changed
            widgets = (r, c, xs, ys, zs, ss)
            for col, w in enumerate(widgets):
                self.ui.objectiveLayout.addWidget(w, row, col)
            self.objWidgets[i] = widgets
            
            for o in self.objList[i].values():
                c.addItem(o.name(), o)
                o.sigTransformChanged.connect(self.updateSpins)
            
            ## objectives are accessed like:
            ##   index = changedWidget.index
            ##   combo = self.objWidgets[index][1]
            ##   obj = combo.currentData()
                
            r.clicked.connect(self.objRadioClicked)
            c.currentIndexChanged.connect(self.objComboChanged)
            xs.sigValueChanged.connect(self.offsetSpinChanged)
            ys.sigValueChanged.connect(self.offsetSpinChanged)
            zs.sigValueChanged.connect(self.offsetSpinChanged)
            ss.sigValueChanged.connect(self.scaleSpinChanged)
            row += 1
        self.updateSpins()
    
    def objectiveChanged(self, obj):
        ## Microscope says new objective has been selected; update selection radio
        (obj, old) = obj
        index = obj.key()[0]
        self.objWidgets[index][0].setChecked(True)
    
    def objRadioClicked(self):
        checked = None
        for r in self.objList:
            if self.objWidgets[r][0].isChecked():
                checked = r
                break
        self.dev.setObjectiveIndex(r)
    
    def objComboChanged(self):
        combo = self.sender()
        self.dev.selectObjective(combo.itemData(combo.currentIndex()))
        self.blockSpinChange = True
        try:
            self.updateSpins()
        finally:
            self.blockSpinChange = False
    
    def offsetSpinChanged(self, spin):
        if self.blockSpinChange:
            return
        index = spin.index
        (r, combo, xs, ys, zs, ss) = self.objWidgets[index]
        obj = combo.itemData(combo.currentIndex())
        obj.sigTransformChanged.disconnect(self.updateSpins)
        try:
            obj.setOffset((xs.value(), ys.value(), zs.value()))
        finally:
            obj.sigTransformChanged.connect(self.updateSpins)
    
    def scaleSpinChanged(self, spin):
        if self.blockSpinChange:
            return
        index = spin.index
        (r, combo, xs, ys, zs, ss) = self.objWidgets[index]
        obj = combo.itemData(combo.currentIndex())
        obj.sigTransformChanged.disconnect(self.updateSpins)
        try:
            obj.setScale(ss.value())
        finally:
            obj.sigTransformChanged.connect(self.updateSpins)
        
    def updateSpins(self):
        for k, w in self.objWidgets.items():
            (r, combo, xs, ys, zs, ss) = w
            obj = combo.itemData(combo.currentIndex())
            offset = obj.offset()
            xs.setValue(offset.x())
            ys.setValue(offset.y())
            zs.setValue(offset.z())
            ss.setValue(obj.scale().x())


class ScopeCameraModInterface(CameraModuleInterface):
    """Implements focus control user interface for use in the camera module.
    """
    canImage = False

    def __init__(self, dev, mod):
        CameraModuleInterface.__init__(self, dev, mod)

        self.ctrl = QtGui.QWidget()
        self.layout = QtGui.QGridLayout()
        self.layout.setContentsMargins(0, 0, 0, 0)
        self.ctrl.setLayout(self.layout)

        self.plot = mod.window().getDepthView()
        self.focusLine = self.plot.addLine(y=0, pen='y')
        sd = dev.getSurfaceDepth()
        if sd is None:
            sd = 0
        self.surfaceLine = self.plot.addLine(y=sd, pen='g')
        self.movableFocusLine = self.plot.addLine(y=0, pen='y', markers=[('<|>', 0.5, 10)], movable=True)

        # Note: this is placed here because there is currently no better place.
        # Ideally, the sample orientation, height, and anatomical identity would be contained 
        # in a Sample or Slice object elsewhere..
        self.setSurfaceBtn = QtGui.QPushButton('Set Surface')
        self.layout.addWidget(self.setSurfaceBtn, 0, 0)
        self.setSurfaceBtn.clicked.connect(self.setSurfaceClicked)

        self.depthLabel = pg.ValueLabel(suffix='m', siPrefix=True)
        self.layout.addWidget(self.depthLabel, 1, 0)

        dev.sigGlobalTransformChanged.connect(self.transformChanged)
        dev.sigSurfaceDepthChanged.connect(self.surfaceDepthChanged)

        # only works with devices that can change their waypoint while in motion
        # self.movableFocusLine.sigDragged.connect(self.focusDragged)
        self.movableFocusLine.sigPositionChangeFinished.connect(self.focusDragged)

        self.transformChanged()

    def setSurfaceClicked(self):
        focus = self.getDevice().getFocusDepth()
        self.getDevice().setSurfaceDepth(focus)

    def surfaceDepthChanged(self, depth):
        self.surfaceLine.setValue(depth)

    def transformChanged(self):
        focus = self.getDevice().getFocusDepth()
        self.focusLine.setValue(focus)

        # Compute the target focal plane.
        # This is a little tricky because the objective might have an offset+scale relative
        # to the focus device.
        fd = self.getDevice().focusDevice()
        if fd is None:
            return
        tpos = fd.globalTargetPosition()
        fpos = fd.globalPosition()
        dif = tpos[2] - fpos[2]
        with pg.SignalBlock(self.movableFocusLine.sigPositionChangeFinished, self.focusDragged):
            self.movableFocusLine.setValue(focus + dif)

        sdepth = self.getDevice().getSurfaceDepth()
        if sdepth is not None:
            depth = fpos[2] - sdepth
            self.depthLabel.setValue(depth)

    def focusDragged(self):
        self.getDevice().setFocusDepth(self.movableFocusLine.value())

    def controlWidget(self):
        return self.ctrl

    def boundingRect(self):
        return None

    def quit(self):
        pass<|MERGE_RESOLUTION|>--- conflicted
+++ resolved
@@ -131,15 +131,7 @@
         Return a list of available objectives. (one objective returned per switch position)
         """
         with self.lock:
-<<<<<<< HEAD
             return list(self.selectedObjectives.values())
-            #l = collections.OrderedDict()
-            #for i in self.selectedObjectives:
-                #l[i] = self.objectives[i][self.selectedObjectives[i]]
-            #return l
-=======
-            return self.selectedObjectives.values()
->>>>>>> 7e841b55
     
     def deviceInterface(self, win):
         iface = ScopeGUI(self, win)
