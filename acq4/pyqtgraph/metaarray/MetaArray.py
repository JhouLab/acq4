# -*- coding: utf-8 -*-
"""
MetaArray.py -  Class encapsulating ndarray with meta data
Copyright 2010  Luke Campagnola
Distributed under MIT/X11 license. See license.txt for more infomation.

MetaArray is an array class based on numpy.ndarray that allows storage of per-axis meta data
such as axis values, names, units, column names, etc. It also enables several
new methods for slicing and indexing the array based on this meta data. 
More info at http://www.scipy.org/Cookbook/MetaArray
"""

import numpy as np
import types, copy, threading, os, re
import pickle
from functools import reduce
#import traceback

## By default, the library will use HDF5 when writing files.
## This can be overridden by setting USE_HDF5 = False
USE_HDF5 = True
try:
    import h5py
    HAVE_HDF5 = True
except:
    USE_HDF5 = False
    HAVE_HDF5 = False


def axis(name=None, cols=None, values=None, units=None):
    """Convenience function for generating axis descriptions when defining MetaArrays"""
    ax = {}
    cNameOrder = ['name', 'units', 'title']
    if name is not None:
        ax['name'] = name
    if values is not None:
        ax['values'] = values
    if units is not None:
        ax['units'] = units
    if cols is not None:
        ax['cols'] = []
        for c in cols:
            if type(c) != list and type(c) != tuple:
                c = [c]
            col = {}
            for i in range(0,len(c)):
                col[cNameOrder[i]] = c[i]
            ax['cols'].append(col)
    return ax

class sliceGenerator(object):
    """Just a compact way to generate tuples of slice objects."""
    def __getitem__(self, arg):
        return arg
    def __getslice__(self, arg):
        return arg
SLICER = sliceGenerator()
    

class MetaArray(object):
    """N-dimensional array with meta data such as axis titles, units, and column names.
  
    May be initialized with a file name, a tuple representing the dimensions of the array,
    or any arguments that could be passed on to numpy.array()
  
    The info argument sets the metadata for the entire array. It is composed of a list
    of axis descriptions where each axis may have a name, title, units, and a list of column 
    descriptions. An additional dict at the end of the axis list may specify parameters
    that apply to values in the entire array.
  
    For example:
        A 2D array of altitude values for a topographical map might look like
            info=[
        {'name': 'lat', 'title': 'Lattitude'}, 
        {'name': 'lon', 'title': 'Longitude'}, 
        {'title': 'Altitude', 'units': 'm'}
      ]
        In this case, every value in the array represents the altitude in feet at the lat, lon
        position represented by the array index. All of the following return the 
        value at lat=10, lon=5:
            array[10, 5]
            array['lon':5, 'lat':10]
            array['lat':10][5]
        Now suppose we want to combine this data with another array of equal dimensions that
        represents the average rainfall for each location. We could easily store these as two 
        separate arrays or combine them into a 3D array with this description:
            info=[
        {'name': 'vals', 'cols': [
          {'name': 'altitude', 'units': 'm'}, 
          {'name': 'rainfall', 'units': 'cm/year'}
        ]},
        {'name': 'lat', 'title': 'Lattitude'}, 
        {'name': 'lon', 'title': 'Longitude'}
      ]
        We can now access the altitude values with array[0] or array['altitude'], and the
        rainfall values with array[1] or array['rainfall']. All of the following return
        the rainfall value at lat=10, lon=5:
            array[1, 10, 5]
            array['lon':5, 'lat':10, 'val': 'rainfall']
            array['rainfall', 'lon':5, 'lat':10]
        Notice that in the second example, there is no need for an extra (4th) axis description
        since the actual values are described (name and units) in the column info for the first axis.
    """
  
    version = '2'

    # Default hdf5 compression to use when writing
    #   'gzip' is widely available and somewhat slow
    #   'lzf' is faster, but generally not available outside h5py
    #   'szip' is also faster, but lacks write support on windows
    # (so by default, we use no compression)
    # May also be a tuple (filter, opts), such as ('gzip', 3)
    defaultCompression = None
    
    ## Types allowed as axis or column names
    nameTypes = [basestring, tuple]
    @staticmethod
    def isNameType(var):
        return any([isinstance(var, t) for t in MetaArray.nameTypes])
        
        
    ## methods to wrap from embedded ndarray / HDF5 
    wrapMethods = set(['__eq__', '__ne__', '__le__', '__lt__', '__ge__', '__gt__'])
  
    def __init__(self, data=None, info=None, dtype=None, file=None, copy=False, **kwargs):
        object.__init__(self)
        #self._infoOwned = False
        self._isHDF = False
        
        if file is not None:
            self._data = None
            self.readFile(file, **kwargs)
            if self._data is None:
                raise Exception("File read failed: %s" % file)
        else:
            self._info = info
            if (hasattr(data, 'implements') and data.implements('MetaArray')):
                self._info = data._info
                self._data = data.asarray()
            elif isinstance(data, tuple):  ## create empty array with specified shape
                self._data = np.empty(data, dtype=dtype)
            else:
                self._data = np.array(data, dtype=dtype, copy=copy)

        ## run sanity checks on info structure
        self.checkInfo()
    
    def checkInfo(self):
        info = self._info
        if info is None:
            if self._data is None:
                return
            else:
                self._info = [{} for i in range(self.ndim)]
                return
        else:
            try:
                info = list(info)
            except:
                raise Exception("Info must be a list of axis specifications")
            if len(info) < self.ndim+1:
                info.extend([{}]*(self.ndim+1-len(info)))
            elif len(info) > self.ndim+1:
                raise Exception("Info parameter must be list of length ndim+1 or less.")
            for i in range(len(info)):
                if not isinstance(info[i], dict):
                    if info[i] is None:
                        info[i] = {}
                    else:
                        raise Exception("Axis specification must be Dict or None")
                if i < self.ndim and 'values' in info[i]:
                    if type(info[i]['values']) is list:
                        info[i]['values'] = np.array(info[i]['values'])
                    elif type(info[i]['values']) is not np.ndarray:
                        raise Exception("Axis values must be specified as list or ndarray")
                    if info[i]['values'].ndim != 1 or info[i]['values'].shape[0] != self.shape[i]:
                        raise Exception("Values array for axis %d has incorrect shape. (given %s, but should be %s)" % (i, str(info[i]['values'].shape), str((self.shape[i],))))
                if i < self.ndim and 'cols' in info[i]:
                    if not isinstance(info[i]['cols'], list):
                        info[i]['cols'] = list(info[i]['cols'])
                    if len(info[i]['cols']) != self.shape[i]:
                        raise Exception('Length of column list for axis %d does not match data. (given %d, but should be %d)' % (i, len(info[i]['cols']), self.shape[i]))
   
    def implements(self, name=None):
        ## Rather than isinstance(obj, MetaArray) use object.implements('MetaArray')
        if name is None:
            return ['MetaArray']
        else:
            return name == 'MetaArray'
    
    #def __array_finalize__(self,obj):
        ### array_finalize is called every time a MetaArray is created 
        ### (whereas __new__ is not necessarily called every time)
        
        ### obj is the object from which this array was generated (for example, when slicing or view()ing)
        
        ## We use the getattr method to set a default if 'obj' doesn't have the 'info' attribute
        ##print "Create new MA from object", str(type(obj))
        ##import traceback
        ##traceback.print_stack()
        ##print "finalize", type(self), type(obj)
        #if not hasattr(self, '_info'):
            ##if isinstance(obj, MetaArray):
                ##print "  copy info:", obj._info
            #self._info = getattr(obj, '_info', [{}]*(obj.ndim+1))
            #self._infoOwned = False  ## Do not make changes to _info until it is copied at least once
        ##print "  self info:", self._info
      
        ## We could have checked first whether self._info was already defined:
        ##if not hasattr(self, 'info'):
        ##    self._info = getattr(obj, 'info', {})
    
  
    def __getitem__(self, ind):
        #print "getitem:", ind
        
        ## should catch scalar requests as early as possible to speed things up (?)
        
        nInd = self._interpretIndexes(ind)
        
        #a = np.ndarray.__getitem__(self, nInd)
        a = self._data[nInd]
        if len(nInd) == self.ndim:
            if np.all([not isinstance(ind, slice) for ind in nInd]):  ## no slices; we have requested a single value from the array
                return a
        #if type(a) != type(self._data) and not isinstance(a, np.ndarray):  ## indexing returned single value
            #return a
        
        ## indexing returned a sub-array; generate new info array to go with it
        #print "   new MA:", type(a), a.shape
        info = []
        extraInfo = self._info[-1].copy()
        for i in range(0, len(nInd)):   ## iterate over all axes
            #print "   axis", i
            if type(nInd[i]) in [slice, list] or isinstance(nInd[i], np.ndarray):  ## If the axis is sliced, keep the info but chop if necessary
                #print "      slice axis", i, nInd[i]
                #a._info[i] = self._axisSlice(i, nInd[i])
                #print "         info:", a._info[i]
                info.append(self._axisSlice(i, nInd[i]))
            else: ## If the axis is indexed, then move the information from that single index to the last info dictionary
                #print "indexed:", i, nInd[i], type(nInd[i])
                newInfo = self._axisSlice(i, nInd[i])
                name = None
                colName = None
                for k in newInfo:
                    if k == 'cols':
                        if 'cols' not in extraInfo:
                            extraInfo['cols'] = []
                        extraInfo['cols'].append(newInfo[k])
                        if 'units' in newInfo[k]:
                            extraInfo['units'] = newInfo[k]['units']
                        if 'name' in newInfo[k]:
                            colName = newInfo[k]['name']
                    elif k == 'name':
                        name = newInfo[k]
                    else:
                        if k not in extraInfo:
                            extraInfo[k] = newInfo[k]
                        extraInfo[k] = newInfo[k]
                if 'name' not in extraInfo:
                    if name is None:
                        if colName is not None:
                            extraInfo['name'] = colName
                    else:
                        if colName is not None:
                            extraInfo['name'] = str(name) + ': ' + str(colName)
                        else:
                            extraInfo['name'] = name
                        
                        
                #print "Lost info:", newInfo
                #a._info[i] = None
                #if 'name' in newInfo:
                    #a._info[-1][newInfo['name']] = newInfo
        info.append(extraInfo)
        
        #self._infoOwned = False
        #while None in a._info:
            #a._info.remove(None)
        return MetaArray(a, info=info)
  
    @property
    def ndim(self):
        return len(self.shape)  ## hdf5 objects do not have ndim property.
            
    @property
    def shape(self):
        return self._data.shape
        
    @property
    def dtype(self):
        return self._data.dtype
        
    def __len__(self):
        return len(self._data)
        
    def __getslice__(self, *args):
        return self.__getitem__(slice(*args))
  
    def __setitem__(self, ind, val):
        nInd = self._interpretIndexes(ind)
        try:
            self._data[nInd] = val
        except:
            print(self, nInd, val)
            raise
        
    def __getattr__(self, attr):
        if attr in self.wrapMethods:
            return getattr(self._data, attr)
        else:
            raise AttributeError(attr)
            #return lambda *args, **kwargs: MetaArray(getattr(a.view(ndarray), attr)(*args, **kwargs)
        
    def __eq__(self, b):
        return self._binop('__eq__', b)
        
    def __ne__(self, b):
        return self._binop('__ne__', b)
        #if isinstance(b, MetaArray):
            #b = b.asarray()
        #return self.asarray() != b
        
    def __sub__(self, b):
        return self._binop('__sub__', b)
        #if isinstance(b, MetaArray):
            #b = b.asarray()
        #return MetaArray(self.asarray() - b, info=self.infoCopy())

    def __add__(self, b):
        return self._binop('__add__', b)

    def __mul__(self, b):
        return self._binop('__mul__', b)
        
    def __div__(self, b):
        return self._binop('__div__', b)
        
    def __truediv__(self, b):
        return self._binop('__truediv__', b)
        
    def _binop(self, op, b):
        if isinstance(b, MetaArray):
            b = b.asarray()
        a = self.asarray()
        c = getattr(a, op)(b)
        if c.shape != a.shape:
            raise Exception("Binary operators with MetaArray must return an array of the same shape (this shape is %s, result shape was %s)" % (a.shape, c.shape))
        return MetaArray(c, info=self.infoCopy())
        
    def asarray(self):
        if isinstance(self._data, np.ndarray):
            return self._data
        else:
            return np.array(self._data)
            
    def __array__(self):
        ## supports np.array(metaarray_instance) 
        return self.asarray()
            
    def view(self, typ):
        ## deprecated; kept for backward compatibility
        if typ is np.ndarray:
            return self.asarray()
        else:
            raise Exception('invalid view type: %s' % str(typ))
  
    def axisValues(self, axis):
        """Return the list of values for an axis"""
        ax = self._interpretAxis(axis)
        if 'values' in self._info[ax]:
            return self._info[ax]['values']
        else:
            raise Exception('Array axis %s (%d) has no associated values.' % (str(axis), ax))
  
    def xvals(self, axis):
        """Synonym for axisValues()"""
        return self.axisValues(axis)
        
    def axisHasValues(self, axis):
        ax = self._interpretAxis(axis)
        return 'values' in self._info[ax]
        
    def axisHasColumns(self, axis):
        ax = self._interpretAxis(axis)
        return 'cols' in self._info[ax]
  
    def axisUnits(self, axis):
        """Return the units for axis"""
        ax = self._info[self._interpretAxis(axis)]
        if 'units' in ax:
            return ax['units']
        
    def hasColumn(self, axis, col):
        ax = self._info[self._interpretAxis(axis)]
        if 'cols' in ax:
            for c in ax['cols']:
                if c['name'] == col:
                    return True
        return False
        
    def listColumns(self, axis=None):
        """Return a list of column names for axis. If axis is not specified, then return a dict of {axisName: (column names), ...}."""
        if axis is None:
            ret = {}
            for i in range(self.ndim):
                if 'cols' in self._info[i]:
                    cols = [c['name'] for c in self._info[i]['cols']]
                else:
                    cols = []
                ret[self.axisName(i)] = cols
            return ret
        else:
            axis = self._interpretAxis(axis)
            return [c['name'] for c in self._info[axis]['cols']]
        
    def columnName(self, axis, col):
        ax = self._info[self._interpretAxis(axis)]
        return ax['cols'][col]['name']
        
    def axisName(self, n):
        return self._info[n].get('name', n)
        
    def columnUnits(self, axis, column):
        """Return the units for column in axis"""
        ax = self._info[self._interpretAxis(axis)]
        if 'cols' in ax:
            for c in ax['cols']:
                if c['name'] == column:
                    return c['units']
            raise Exception("Axis %s has no column named %s" % (str(axis), str(column)))
        else:
            raise Exception("Axis %s has no column definitions" % str(axis))
  
    def rowsort(self, axis, key=0):
        """Return this object with all records sorted along axis using key as the index to the values to compare. Does not yet modify meta info."""
        ## make sure _info is copied locally before modifying it!
    
        keyList = self[key]
        order = keyList.argsort()
        if type(axis) == int:
            ind = [slice(None)]*axis
            ind.append(order)
        elif isinstance(axis, basestring):
            ind = (slice(axis, order),)
        return self[tuple(ind)]
  
    def append(self, val, axis):
        """Return this object with val appended along axis. Does not yet combine meta info."""
        ## make sure _info is copied locally before modifying it!
    
        s = list(self.shape)
        axis = self._interpretAxis(axis)
        s[axis] += 1
        n = MetaArray(tuple(s), info=self._info, dtype=self.dtype)
        ind = [slice(None)]*self.ndim
        ind[axis] = slice(None,-1)
        n[tuple(ind)] = self
        ind[axis] = -1
        n[tuple(ind)] = val
        return n
  
    def extend(self, val, axis):
        """Return the concatenation along axis of this object and val. Does not yet combine meta info."""
        ## make sure _info is copied locally before modifying it!
    
        axis = self._interpretAxis(axis)
        return MetaArray(np.concatenate(self, val, axis), info=self._info)
  
    def infoCopy(self, axis=None):
        """Return a deep copy of the axis meta info for this object"""
        if axis is None:
            return copy.deepcopy(self._info)
        else:
            return copy.deepcopy(self._info[self._interpretAxis(axis)])
  
    def copy(self):
        return MetaArray(self._data.copy(), info=self.infoCopy())
  
  
    def _interpretIndexes(self, ind):
        #print "interpret", ind
        if not isinstance(ind, tuple):
            ## a list of slices should be interpreted as a tuple of slices.
            if isinstance(ind, list) and len(ind) > 0 and isinstance(ind[0], slice):
                ind = tuple(ind)
            ## everything else can just be converted to a length-1 tuple
            else:
                ind = (ind,)
                
        nInd = [slice(None)]*self.ndim
        numOk = True  ## Named indices not started yet; numbered sill ok
        for i in range(0,len(ind)):
            (axis, index, isNamed) = self._interpretIndex(ind[i], i, numOk)
            #try:
            nInd[axis] = index
            #except:
                #print "ndim:", self.ndim
                #print "axis:", axis
                #print "index spec:", ind[i]
                #print "index num:", index
                #raise
            if isNamed:
                numOk = False
        return tuple(nInd)
      
    def _interpretAxis(self, axis):
        if isinstance(axis, basestring) or isinstance(axis, tuple):
            return self._getAxis(axis)
        else:
            return axis
  
    def _interpretIndex(self, ind, pos, numOk):
        #print "Interpreting index", ind, pos, numOk
        
        ## should probably check for int first to speed things up..
        if type(ind) is int:
            if not numOk:
                raise Exception("string and integer indexes may not follow named indexes")
            #print "  normal numerical index"
            return (pos, ind, False)
        if MetaArray.isNameType(ind):
            if not numOk:
                raise Exception("string and integer indexes may not follow named indexes")
            #print "  String index, column is ", self._getIndex(pos, ind)
            return (pos, self._getIndex(pos, ind), False)
        elif type(ind) is slice:
            #print "  Slice index"
            if MetaArray.isNameType(ind.start) or MetaArray.isNameType(ind.stop):  ## Not an actual slice!
                #print "    ..not a real slice"
                axis = self._interpretAxis(ind.start)
                #print "    axis is", axis
                
                ## x[Axis:Column]
                if MetaArray.isNameType(ind.stop):
                    #print "    column name, column is ", self._getIndex(axis, ind.stop)
                    index = self._getIndex(axis, ind.stop)
                    
                ## x[Axis:min:max]
                elif (isinstance(ind.stop, float) or isinstance(ind.step, float)) and ('values' in self._info[axis]):
                    #print "    axis value range"
                    if ind.stop is None:
                        mask = self.xvals(axis) < ind.step
                    elif ind.step is None:
                        mask = self.xvals(axis) >= ind.stop
                    else:
                        mask = (self.xvals(axis) >= ind.stop) * (self.xvals(axis) < ind.step)
                    ##print "mask:", mask
                    index = mask
                    
                ## x[Axis:columnIndex]
                elif isinstance(ind.stop, int) or isinstance(ind.step, int):
                    #print "    normal slice after named axis"
                    if ind.step is None:
                        index = ind.stop
                    else:
                        index = slice(ind.stop, ind.step)
                    
                ## x[Axis: [list]]
                elif type(ind.stop) is list:
                    #print "    list of indexes from named axis"
                    index = []
                    for i in ind.stop:
                        if type(i) is int:
                            index.append(i)
                        elif MetaArray.isNameType(i):
                            index.append(self._getIndex(axis, i))
                        else:
                            ## unrecognized type, try just passing on to array
                            index = ind.stop
                            break
                
                else:
                    #print "    other type.. forward on to array for handling", type(ind.stop)
                    index = ind.stop
                #print "Axis %s (%s) : %s" % (ind.start, str(axis), str(type(index)))
                #if type(index) is np.ndarray:
                    #print "    ", index.shape
                return (axis, index, True)
            else:
                #print "  Looks like a real slice, passing on to array"
                return (pos, ind, False)
        elif type(ind) is list:
            #print "  List index., interpreting each element individually"
            indList = [self._interpretIndex(i, pos, numOk)[1] for i in ind]
            return (pos, indList, False)
        else:
            if not numOk:
                raise Exception("string and integer indexes may not follow named indexes")
            #print "  normal numerical index"
            return (pos, ind, False)
  
    def _getAxis(self, name):
        for i in range(0, len(self._info)):
            axis = self._info[i]
            if 'name' in axis and axis['name'] == name:
                return i
        raise Exception("No axis named %s.\n  info=%s" % (name, self._info))
  
    def _getIndex(self, axis, name):
        ax = self._info[axis]
        if ax is not None and 'cols' in ax:
            for i in range(0, len(ax['cols'])):
                if 'name' in ax['cols'][i] and ax['cols'][i]['name'] == name:
                    return i
        raise Exception("Axis %d has no column named %s.\n  info=%s" % (axis, name, self._info))
  
    def _axisCopy(self, i):
        return copy.deepcopy(self._info[i])
  
    def _axisSlice(self, i, cols):
        #print "axisSlice", i, cols
        if 'cols' in self._info[i] or 'values' in self._info[i]:
            ax = self._axisCopy(i)
            if 'cols' in ax:
                #print "  slicing columns..", array(ax['cols']), cols
                sl = np.array(ax['cols'])[cols]
                if isinstance(sl, np.ndarray):
                    sl = list(sl)
                ax['cols'] = sl
                #print "  result:", ax['cols']
            if 'values' in ax:
                ax['values'] = np.array(ax['values'])[cols]
        else:
            ax = self._info[i]
        #print "     ", ax
        return ax
  
    def prettyInfo(self):
        s = ''
        titles = []
        maxl = 0
        for i in range(len(self._info)-1):
            ax = self._info[i]
            axs = ''
            if 'name' in ax:
                axs += '"%s"' % str(ax['name'])
            else:
                axs += "%d" % i
            if 'units' in ax:
                axs += " (%s)" % str(ax['units'])
            titles.append(axs)
            if len(axs) > maxl:
                maxl = len(axs)
        
        for i in range(min(self.ndim, len(self._info)-1)):
            ax = self._info[i]
            axs = titles[i]
            axs += '%s[%d] :' % (' ' * (maxl + 2 - len(axs)), self.shape[i])
            if 'values' in ax:
                v0 = ax['values'][0]
                v1 = ax['values'][-1]
                axs += " values: [%g ... %g] (step %g)" % (v0, v1, (v1-v0)/(self.shape[i]-1))
            if 'cols' in ax:
                axs += " columns: "
                colstrs = []
                for c in range(len(ax['cols'])):
                    col = ax['cols'][c]
                    cs = str(col.get('name', c))
                    if 'units' in col:
                        cs += " (%s)" % col['units']
                    colstrs.append(cs)
                axs += '[' + ', '.join(colstrs) + ']'
            s += axs + "\n"
        s += str(self._info[-1])
        return s
  
    def __repr__(self):
        return "%s\n-----------------------------------------------\n%s" % (self.view(np.ndarray).__repr__(), self.prettyInfo())

    def __str__(self):
        return self.__repr__()


    def axisCollapsingFn(self, fn, axis=None, *args, **kargs):
        #arr = self.view(np.ndarray)
        fn = getattr(self._data, fn)
        if axis is None:
            return fn(axis, *args, **kargs)
        else:
            info = self.infoCopy()
            axis = self._interpretAxis(axis)
            info.pop(axis)
            return MetaArray(fn(axis, *args, **kargs), info=info)

    def mean(self, axis=None, *args, **kargs):
        return self.axisCollapsingFn('mean', axis, *args, **kargs)
            

    def min(self, axis=None, *args, **kargs):
        return self.axisCollapsingFn('min', axis, *args, **kargs)

    def max(self, axis=None, *args, **kargs):
        return self.axisCollapsingFn('max', axis, *args, **kargs)

    def transpose(self, *args):
        if len(args) == 1 and hasattr(args[0], '__iter__'):
            order = args[0]
        else:
            order = args
        
        order = [self._interpretAxis(ax) for ax in order]
        infoOrder = order  + list(range(len(order), len(self._info)))
        info = [self._info[i] for i in infoOrder]
        order = order + list(range(len(order), self.ndim))
        
        try:
            if self._isHDF:
                return MetaArray(np.array(self._data).transpose(order), info=info)
            else:
                return MetaArray(self._data.transpose(order), info=info)
        except:
            print(order)
            raise

    #### File I/O Routines
    def readFile(self, filename, **kwargs):
        """Load the data and meta info stored in *filename*
        Different arguments are allowed depending on the type of file.
        For HDF5 files:
        
            *writable* (bool) if True, then any modifications to data in the array will be stored to disk.
            *readAllData* (bool) if True, then all data in the array is immediately read from disk
                          and the file is closed (this is the default for files < 500MB). Otherwise, the file will
                          be left open and data will be read only as requested (this is 
                          the default for files >= 500MB).
        
        
        """
        ## decide which read function to use
        fd = open(filename, 'rb')
        magic = fd.read(8)
        if magic == '\x89HDF\r\n\x1a\n':
            fd.close()
            self._readHDF5(filename, **kwargs)
            self._isHDF = True
        else:
            fd.seek(0)
            meta = MetaArray._readMeta(fd)
            if 'version' in meta:
                ver = meta['version']
            else:
                ver = 1
            rFuncName = '_readData%s' % str(ver)
            if not hasattr(MetaArray, rFuncName):
                raise Exception("This MetaArray library does not support array version '%s'" % ver)
            rFunc = getattr(self, rFuncName)
            rFunc(fd, meta, **kwargs)
            self._isHDF = False

    @staticmethod
    def _readMeta(fd):
        """Read meta array from the top of a file. Read lines until a blank line is reached.
        This function should ideally work for ALL versions of MetaArray.
        """
        meta = ''
        ## Read meta information until the first blank line
        while True:
            line = fd.readline().strip()
            if line == '':
                break
            meta += line
        ret = eval(meta)
        #print ret
        return ret

    def _readData1(self, fd, meta, mmap=False):
        ## Read array data from the file descriptor for MetaArray v1 files
        ## read in axis values for any axis that specifies a length
        frameSize = 1
        for ax in meta['info']:
            if 'values_len' in ax:
                ax['values'] = np.fromstring(fd.read(ax['values_len']), dtype=ax['values_type'])
                frameSize *= ax['values_len']
                del ax['values_len']
                del ax['values_type']
        ## the remaining data is the actual array
        if mmap:
            subarr = np.memmap(fd, dtype=meta['type'], mode='r', shape=meta['shape'])
        else:
            subarr = np.fromstring(fd.read(), dtype=meta['type'])
            subarr.shape = meta['shape']
        self._info = meta['info']
        self._data = subarr
            
    def _readData2(self, fd, meta, mmap=False, subset=None):
        ## read in axis values
        dynAxis = None
        frameSize = 1
        ## read in axis values for any axis that specifies a length
        for i in range(len(meta['info'])):
            ax = meta['info'][i]
            if 'values_len' in ax:
                if ax['values_len'] == 'dynamic':
                    if dynAxis is not None:
                        raise Exception("MetaArray has more than one dynamic axis! (this is not allowed)")
                    dynAxis = i
                else:
                    ax['values'] = np.fromstring(fd.read(ax['values_len']), dtype=ax['values_type'])
                    frameSize *= ax['values_len']
                    del ax['values_len']
                    del ax['values_type']
                    
        ## No axes are dynamic, just read the entire array in at once
        if dynAxis is None:
            #if rewriteDynamic is not None:
                #raise Exception("")
            if meta['type'] == 'object':
                if mmap:
                    raise Exception('memmap not supported for arrays with dtype=object')
                subarr = pickle.loads(fd.read())
            else:
                if mmap:
                    subarr = np.memmap(fd, dtype=meta['type'], mode='r', shape=meta['shape'])
                else:
                    subarr = np.fromstring(fd.read(), dtype=meta['type'])
            #subarr = subarr.view(subtype)
            subarr.shape = meta['shape']
            #subarr._info = meta['info']
        ## One axis is dynamic, read in a frame at a time
        else:
            if mmap:
                raise Exception('memmap not supported for non-contiguous arrays. Use rewriteContiguous() to convert.')
            ax = meta['info'][dynAxis]
            xVals = []
            frames = []
            frameShape = list(meta['shape'])
            frameShape[dynAxis] = 1
            frameSize = reduce(lambda a,b: a*b, frameShape)
            n = 0
            while True:
                ## Extract one non-blank line
                while True:
                    line = fd.readline()
                    if line != '\n':
                        break
                if line == '':
                    break
                    
                ## evaluate line
                inf = eval(line)
                
                ## read data block
                #print "read %d bytes as %s" % (inf['len'], meta['type'])
                if meta['type'] == 'object':
                    data = pickle.loads(fd.read(inf['len']))
                else:
                    data = np.fromstring(fd.read(inf['len']), dtype=meta['type'])
                
                if data.size != frameSize * inf['numFrames']:
                    #print data.size, frameSize, inf['numFrames']
                    raise Exception("Wrong frame size in MetaArray file! (frame %d)" % n)
                    
                ## read in data block
                shape = list(frameShape)
                shape[dynAxis] = inf['numFrames']
                data.shape = shape
                if subset is not None:
                    dSlice = subset[dynAxis]
                    if dSlice.start is None:
                        dStart = 0
                    else:
                        dStart = max(0, dSlice.start - n)
                    if dSlice.stop is None:
                        dStop = data.shape[dynAxis]
                    else:
                        dStop = min(data.shape[dynAxis], dSlice.stop - n)
                    newSubset = list(subset[:])
                    newSubset[dynAxis] = slice(dStart, dStop)
                    if dStop > dStart:
                        #print n, data.shape, " => ", newSubset, data[tuple(newSubset)].shape
                        frames.append(data[tuple(newSubset)].copy())
                else:
                    #data = data[subset].copy()  ## what's this for??
                    frames.append(data)
                
                n += inf['numFrames']
                if 'xVals' in inf:
                    xVals.extend(inf['xVals'])
            subarr = np.concatenate(frames, axis=dynAxis)
            if len(xVals)> 0:
                ax['values'] = np.array(xVals, dtype=ax['values_type'])
            del ax['values_len']
            del ax['values_type']
        #subarr = subarr.view(subtype)
        #subarr._info = meta['info']
        self._info = meta['info']
        self._data = subarr
        #raise Exception()  ## stress-testing
        #return subarr

    def _readHDF5(self, fileName, readAllData=None, writable=False, **kargs):
        if 'close' in kargs and readAllData is None: ## for backward compatibility
            readAllData = kargs['close']
       
        if readAllData is True and writable is True:
            raise Exception("Incompatible arguments: readAllData=True and writable=True")
        
        if not HAVE_HDF5:
            try:
                assert writable==False
                assert readAllData != False
                self._readHDF5Remote(fileName)
                return
            except:
                raise Exception("The file '%s' is HDF5-formatted, but the HDF5 library (h5py) was not found." % fileName)
        
        ## by default, readAllData=True for files < 500MB
        if readAllData is None:
            size = os.stat(fileName).st_size
            readAllData = (size < 500e6)
        
        if writable is True:
            mode = 'r+'
        else:
            mode = 'r'
        f = h5py.File(fileName, mode)
        
        ver = f.attrs['MetaArray']
        if ver > MetaArray.version:
            print("Warning: This file was written with MetaArray version %s, but you are using version %s. (Will attempt to read anyway)" % (str(ver), str(MetaArray.version)))
        meta = MetaArray.readHDF5Meta(f['info'])
        self._info = meta
        
        if writable or not readAllData:  ## read all data, convert to ndarray, close file
            self._data = f['data']
            self._openFile = f
        else:
            self._data = f['data'][:]
            f.close()
            
    def _readHDF5Remote(self, fileName):
        ## Used to read HDF5 files via remote process.
        ## This is needed in the case that HDF5 is not importable due to the use of python-dbg.
        proc = getattr(MetaArray, '_hdf5Process', None)
        
        if proc == False:
            raise Exception('remote read failed')
        if proc == None:
            from .. import multiprocess as mp
            #print "new process"
            proc = mp.Process(executable='/usr/bin/python')
            proc.setProxyOptions(deferGetattr=True)
            MetaArray._hdf5Process = proc
            MetaArray._h5py_metaarray = proc._import('pyqtgraph.metaarray')
        ma = MetaArray._h5py_metaarray.MetaArray(file=fileName)
        self._data = ma.asarray()._getValue()
        self._info = ma._info._getValue()
        #print MetaArray._hdf5Process
        #import inspect
        #print MetaArray, id(MetaArray), inspect.getmodule(MetaArray)
        
        

    @staticmethod
    def mapHDF5Array(data, writable=False):
        off = data.id.get_offset()
        if writable:
            mode = 'r+'
        else:
            mode = 'r'
        if off is None:
            raise Exception("This dataset uses chunked storage; it can not be memory-mapped. (store using mappable=True)")
        return np.memmap(filename=data.file.filename, offset=off, dtype=data.dtype, shape=data.shape, mode=mode)
        



    @staticmethod
    def readHDF5Meta(root, mmap=False):
        data = {}
        
        ## Pull list of values from attributes and child objects
        for k in root.attrs:
            val = root.attrs[k]
            if isinstance(val, basestring):  ## strings need to be re-evaluated to their original types
                try:
                    val = eval(val)
                except:
                    raise Exception('Can not evaluate string: "%s"' % val)
            data[k] = val
        for k in root:
            obj = root[k]
            if isinstance(obj, h5py.highlevel.Group):
                val = MetaArray.readHDF5Meta(obj)
            elif isinstance(obj, h5py.highlevel.Dataset):
                if mmap:
                    val = MetaArray.mapHDF5Array(obj)
                else:
                    val = obj[:]
            else:
                raise Exception("Don't know what to do with type '%s'" % str(type(obj)))
            data[k] = val
        
        typ = root.attrs['_metaType_']
        del data['_metaType_']
        
        if typ == 'dict':
            return data
        elif typ == 'list' or typ == 'tuple':
            d2 = [None]*len(data)
            for k in data:
                d2[int(k)] = data[k]
            if typ == 'tuple':
                d2 = tuple(d2)
            return d2
        else:
            raise Exception("Don't understand metaType '%s'" % typ)
        

    def write(self, fileName, **opts):
        """Write this object to a file. The object can be restored by calling MetaArray(file=fileName)
        opts:
            appendAxis: the name (or index) of the appendable axis. Allows the array to grow.
            compression: None, 'gzip' (good compression), 'lzf' (fast compression), etc.
            chunks: bool or tuple specifying chunk shape
        """
        
        if USE_HDF5 and HAVE_HDF5:
            return self.writeHDF5(fileName, **opts)
        else:
            return self.writeMa(fileName, **opts)

    def writeMeta(self, fileName):
        """Used to re-write meta info to the given file.
        This feature is only available for HDF5 files."""
        f = h5py.File(fileName, 'r+')
        if f.attrs['MetaArray'] != MetaArray.version:
            raise Exception("The file %s was created with a different version of MetaArray. Will not modify." % fileName)
        del f['info']
        
        self.writeHDF5Meta(f, 'info', self._info)
        f.close()


    def writeHDF5(self, fileName, **opts):
        ## default options for writing datasets
        comp = self.defaultCompression
        if isinstance(comp, tuple):
            comp, copts = comp
        else:
            copts = None

        dsOpts = {  
<<<<<<< HEAD
            'compression': None, # 'lzf',
=======
            'compression': comp,
>>>>>>> b5633233
            'chunks': True,
        }
        if copts is not None:
            dsOpts['compression_opts'] = copts
        
        ## if there is an appendable axis, then we can guess the desired chunk shape (optimized for appending)
        appAxis = opts.get('appendAxis', None)
        if appAxis is not None:
            appAxis = self._interpretAxis(appAxis)
            cs = [min(100000, x) for x in self.shape]
            cs[appAxis] = 1
            dsOpts['chunks'] = tuple(cs)
            
        ## if there are columns, then we can guess a different chunk shape
        ## (read one column at a time)
        else:
            cs = [min(100000, x) for x in self.shape]
            for i in range(self.ndim):
                if 'cols' in self._info[i]:
                    cs[i] = 1
            dsOpts['chunks'] = tuple(cs)
        
        ## update options if they were passed in
        for k in dsOpts:
            if k in opts:
                dsOpts[k] = opts[k]
        
        
        ## If mappable is in options, it disables chunking/compression
        if opts.get('mappable', False):
            dsOpts = {
                'chunks': None,
                'compression': None
            }
        
            
        ## set maximum shape to allow expansion along appendAxis
        append = False
        if appAxis is not None:
            maxShape = list(self.shape)
            ax = self._interpretAxis(appAxis)
            maxShape[ax] = None
            if os.path.exists(fileName):
                append = True
            dsOpts['maxshape'] = tuple(maxShape)
        else:
            dsOpts['maxshape'] = None
            
        if append:
            f = h5py.File(fileName, 'r+')
            if f.attrs['MetaArray'] != MetaArray.version:
                raise Exception("The file %s was created with a different version of MetaArray. Will not modify." % fileName)
            
            ## resize data and write in new values
            data = f['data']
            shape = list(data.shape)
            shape[ax] += self.shape[ax]
            data.resize(tuple(shape))
            sl = [slice(None)] * len(data.shape)
            sl[ax] = slice(-self.shape[ax], None)
            data[tuple(sl)] = self.view(np.ndarray)
            
            ## add axis values if they are present.
            axInfo = f['info'][str(ax)]
            if 'values' in axInfo:
                v = axInfo['values']
                v2 = self._info[ax]['values']
                shape = list(v.shape)
                shape[0] += v2.shape[0]
                v.resize(shape)
                v[-v2.shape[0]:] = v2
            f.close()
        else:
            f = h5py.File(fileName, 'w')
            f.attrs['MetaArray'] = MetaArray.version
            #print dsOpts
            print 'dsOpts: ', dsOpts
            print 'array: ', self.view(np.ndarray)
            f.create_dataset('data', data=self.view(np.ndarray), **dsOpts)
            
            ## dsOpts is used when storing meta data whenever an array is encountered
            ## however, 'chunks' will no longer be valid for these arrays if it specifies a chunk shape.
            ## 'maxshape' is right-out.
            if isinstance(dsOpts['chunks'], tuple):
                dsOpts['chunks'] = True
                if 'maxshape' in dsOpts:
                    del dsOpts['maxshape']
            self.writeHDF5Meta(f, 'info', self._info, **dsOpts)
            f.close()

    def writeHDF5Meta(self, root, name, data, **dsOpts):
        if isinstance(data, np.ndarray):
            dsOpts['maxshape'] = (None,) + data.shape[1:]
            root.create_dataset(name, data=data, **dsOpts)
        elif isinstance(data, list) or isinstance(data, tuple):
            gr = root.create_group(name)
            if isinstance(data, list):
                gr.attrs['_metaType_'] = 'list'
            else:
                gr.attrs['_metaType_'] = 'tuple'
            #n = int(np.log10(len(data))) + 1
            for i in range(len(data)):
                self.writeHDF5Meta(gr, str(i), data[i], **dsOpts)
        elif isinstance(data, dict):
            gr = root.create_group(name)
            gr.attrs['_metaType_'] = 'dict'
            for k, v in data.items():
                self.writeHDF5Meta(gr, k, v, **dsOpts)
        elif isinstance(data, int) or isinstance(data, float) or isinstance(data, np.integer) or isinstance(data, np.floating):
            root.attrs[name] = data
        else:
            try:   ## strings, bools, None are stored as repr() strings
                root.attrs[name] = repr(data)
            except:
                print("Can not store meta data of type '%s' in HDF5. (key is '%s')" % (str(type(data)), str(name)))
                raise 

        
    def writeMa(self, fileName, appendAxis=None, newFile=False):
        """Write an old-style .ma file"""
        meta = {'shape':self.shape, 'type':str(self.dtype), 'info':self.infoCopy(), 'version':MetaArray.version}
        axstrs = []
        
        ## copy out axis values for dynamic axis if requested
        if appendAxis is not None:
            if MetaArray.isNameType(appendAxis):
                appendAxis = self._interpretAxis(appendAxis)
            
            
            ax = meta['info'][appendAxis]
            ax['values_len'] = 'dynamic'
            if 'values' in ax:
                ax['values_type'] = str(ax['values'].dtype)
                dynXVals = ax['values']
                del ax['values']
            else:
                dynXVals = None
                
        ## Generate axis data string, modify axis info so we know how to read it back in later
        for ax in meta['info']:
            if 'values' in ax:
                axstrs.append(ax['values'].tostring())
                ax['values_len'] = len(axstrs[-1])
                ax['values_type'] = str(ax['values'].dtype)
                del ax['values']
                
        ## Decide whether to output the meta block for a new file
        if not newFile:
            ## If the file does not exist or its size is 0, then we must write the header
            newFile = (not os.path.exists(fileName))  or  (os.stat(fileName).st_size == 0)
        
        ## write data to file
        if appendAxis is None or newFile:
            fd = open(fileName, 'wb')
            fd.write(str(meta) + '\n\n')
            for ax in axstrs:
                fd.write(ax)
        else:
            fd = open(fileName, 'ab')
        
        if self.dtype != object:
            dataStr = self.view(np.ndarray).tostring()
        else:
            dataStr = pickle.dumps(self.view(np.ndarray))
        #print self.size, len(dataStr), self.dtype
        if appendAxis is not None:
            frameInfo = {'len':len(dataStr), 'numFrames':self.shape[appendAxis]}
            if dynXVals is not None:
                frameInfo['xVals'] = list(dynXVals)
            fd.write('\n'+str(frameInfo)+'\n')
        fd.write(dataStr)
        fd.close()
        
    def writeCsv(self, fileName=None):
        """Write 2D array to CSV file or return the string if no filename is given"""
        if self.ndim > 2:
            raise Exception("CSV Export is only for 2D arrays")
        if fileName is not None:
            file = open(fileName, 'w')
        ret = ''
        if 'cols' in self._info[0]:
            s = ','.join([x['name'] for x in self._info[0]['cols']]) + '\n'
            if fileName is not None:
                file.write(s)
            else:
                ret += s
        for row in range(0, self.shape[1]):
            s = ','.join(["%g" % x for x in self[:, row]]) + '\n'
            if fileName is not None:
                file.write(s)
            else:
                ret += s
        if fileName is not None:
            file.close()
        else:
            return ret
        


#class H5MetaList():
    

#def rewriteContiguous(fileName, newName):
    #"""Rewrite a dynamic array file as contiguous"""
    #def _readData2(fd, meta, subtype, mmap):
        ### read in axis values
        #dynAxis = None
        #frameSize = 1
        ### read in axis values for any axis that specifies a length
        #for i in range(len(meta['info'])):
            #ax = meta['info'][i]
            #if ax.has_key('values_len'):
                #if ax['values_len'] == 'dynamic':
                    #if dynAxis is not None:
                        #raise Exception("MetaArray has more than one dynamic axis! (this is not allowed)")
                    #dynAxis = i
                #else:
                    #ax['values'] = fromstring(fd.read(ax['values_len']), dtype=ax['values_type'])
                    #frameSize *= ax['values_len']
                    #del ax['values_len']
                    #del ax['values_type']
                    
        ### No axes are dynamic, just read the entire array in at once
        #if dynAxis is None:
            #raise Exception('Array has no dynamic axes.')
        ### One axis is dynamic, read in a frame at a time
        #else:
            #if mmap:
                #raise Exception('memmap not supported for non-contiguous arrays. Use rewriteContiguous() to convert.')
            #ax = meta['info'][dynAxis]
            #xVals = []
            #frames = []
            #frameShape = list(meta['shape'])
            #frameShape[dynAxis] = 1
            #frameSize = reduce(lambda a,b: a*b, frameShape)
            #n = 0
            #while True:
                ### Extract one non-blank line
                #while True:
                    #line = fd.readline()
                    #if line != '\n':
                        #break
                #if line == '':
                    #break
                    
                ### evaluate line
                #inf = eval(line)
                
                ### read data block
                ##print "read %d bytes as %s" % (inf['len'], meta['type'])
                #if meta['type'] == 'object':
                    #data = pickle.loads(fd.read(inf['len']))
                #else:
                    #data = fromstring(fd.read(inf['len']), dtype=meta['type'])
                
                #if data.size != frameSize * inf['numFrames']:
                    ##print data.size, frameSize, inf['numFrames']
                    #raise Exception("Wrong frame size in MetaArray file! (frame %d)" % n)
                    
                ### read in data block
                #shape = list(frameShape)
                #shape[dynAxis] = inf['numFrames']
                #data.shape = shape
                #frames.append(data)
                
                #n += inf['numFrames']
                #if 'xVals' in inf:
                    #xVals.extend(inf['xVals'])
            #subarr = np.concatenate(frames, axis=dynAxis)
            #if len(xVals)> 0:
                #ax['values'] = array(xVals, dtype=ax['values_type'])
            #del ax['values_len']
            #del ax['values_type']
        #subarr = subarr.view(subtype)
        #subarr._info = meta['info']
        #return subarr
    


  
  
if __name__ == '__main__':
    ## Create an array with every option possible
    
    arr = np.zeros((2, 5, 3, 5), dtype=int)
    for i in range(arr.shape[0]):
        for j in range(arr.shape[1]):
            for k in range(arr.shape[2]):
                for l in range(arr.shape[3]):
                    arr[i,j,k,l] = (i+1)*1000 + (j+1)*100 + (k+1)*10 + (l+1)
        
    info = [
        axis('Axis1'), 
        axis('Axis2', values=[1,2,3,4,5]), 
        axis('Axis3', cols=[
            ('Ax3Col1'),
            ('Ax3Col2', 'mV', 'Axis3 Column2'),
            (('Ax3','Col3'), 'A', 'Axis3 Column3')]),
        {'name': 'Axis4', 'values': np.array([1.1, 1.2, 1.3, 1.4, 1.5]), 'units': 's'},
        {'extra': 'info'}
    ]
    
    ma = MetaArray(arr, info=info)
    
    print("====  Original Array =======")
    print(ma)
    print("\n\n")
    
    #### Tests follow:
    
    
    #### Index/slice tests: check that all values and meta info are correct after slice
    print("\n -- normal integer indexing\n")
    
    print("\n  ma[1]")
    print(ma[1])
    
    print("\n  ma[1, 2:4]")
    print(ma[1, 2:4])
    
    print("\n  ma[1, 1:5:2]")
    print(ma[1, 1:5:2])
    
    print("\n -- named axis indexing\n")
    
    print("\n  ma['Axis2':3]")
    print(ma['Axis2':3])
    
    print("\n  ma['Axis2':3:5]")
    print(ma['Axis2':3:5])
    
    print("\n  ma[1, 'Axis2':3]")
    print(ma[1, 'Axis2':3])
    
    print("\n  ma[:, 'Axis2':3]")
    print(ma[:, 'Axis2':3])
    
    print("\n  ma['Axis2':3, 'Axis4':0:2]")
    print(ma['Axis2':3, 'Axis4':0:2])
    
    
    print("\n -- column name indexing\n")
    
    print("\n  ma['Axis3':'Ax3Col1']")
    print(ma['Axis3':'Ax3Col1'])
    
    print("\n  ma['Axis3':('Ax3','Col3')]")
    print(ma['Axis3':('Ax3','Col3')])
    
    print("\n  ma[:, :, 'Ax3Col2']")
    print(ma[:, :, 'Ax3Col2'])
    
    print("\n  ma[:, :, ('Ax3','Col3')]")
    print(ma[:, :, ('Ax3','Col3')])
    
    
    print("\n -- axis value range indexing\n")
    
    print("\n  ma['Axis2':1.5:4.5]")
    print(ma['Axis2':1.5:4.5])
    
    print("\n  ma['Axis4':1.15:1.45]")
    print(ma['Axis4':1.15:1.45])
    
    print("\n  ma['Axis4':1.15:1.25]")
    print(ma['Axis4':1.15:1.25])
    
    
    
    print("\n -- list indexing\n")
    
    print("\n  ma[:, [0,2,4]]")
    print(ma[:, [0,2,4]])
    
    print("\n  ma['Axis4':[0,2,4]]")
    print(ma['Axis4':[0,2,4]])
    
    print("\n  ma['Axis3':[0, ('Ax3','Col3')]]")
    print(ma['Axis3':[0, ('Ax3','Col3')]])
    
    
    
    print("\n -- boolean indexing\n")
    
    print("\n  ma[:, array([True, True, False, True, False])]")
    print(ma[:, np.array([True, True, False, True, False])])
    
    print("\n  ma['Axis4':array([True, False, False, False])]")
    print(ma['Axis4':np.array([True, False, False, False])])
    
    
    
    
    
    #### Array operations 
    #  - Concatenate
    #  - Append
    #  - Extend
    #  - Rowsort
    
    
    
    
    #### File I/O tests
    
    print("\n================  File I/O Tests  ===================\n")
    import tempfile
    tf = tempfile.mktemp()
    tf = 'test.ma'
    # write whole array
    
    print("\n  -- write/read test")
    ma.write(tf)
    ma2 = MetaArray(file=tf)
    
    #print ma2
    print("\nArrays are equivalent:", (ma == ma2).all())
    #print "Meta info is equivalent:", ma.infoCopy() == ma2.infoCopy()
    os.remove(tf)
    
    # CSV write
    
    # append mode
    
    
    print("\n================append test (%s)===============" % tf)
    ma['Axis2':0:2].write(tf, appendAxis='Axis2')
    for i in range(2,ma.shape[1]):
        ma['Axis2':[i]].write(tf, appendAxis='Axis2')
    
    ma2 = MetaArray(file=tf)
    
    #print ma2
    print("\nArrays are equivalent:", (ma == ma2).all())
    #print "Meta info is equivalent:", ma.infoCopy() == ma2.infoCopy()
    
    os.remove(tf)    
    
    
    
    ## memmap test
    print("\n==========Memmap test============")
    ma.write(tf, mappable=True)
    ma2 = MetaArray(file=tf, mmap=True)
    print("\nArrays are equivalent:", (ma == ma2).all())
    os.remove(tf)    
    <|MERGE_RESOLUTION|>--- conflicted
+++ resolved
@@ -1042,11 +1042,7 @@
             copts = None
 
         dsOpts = {  
-<<<<<<< HEAD
-            'compression': None, # 'lzf',
-=======
             'compression': comp,
->>>>>>> b5633233
             'chunks': True,
         }
         if copts is not None:
