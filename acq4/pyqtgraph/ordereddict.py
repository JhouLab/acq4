# Copyright (c) 2009 Raymond Hettinger
#
# Permission is hereby granted, free of charge, to any person
# obtaining a copy of this software and associated documentation files
# (the "Software"), to deal in the Software without restriction,
# including without limitation the rights to use, copy, modify, merge,
# publish, distribute, sublicense, and/or sell copies of the Software,
# and to permit persons to whom the Software is furnished to do so,
# subject to the following conditions:
#
#     The above copyright notice and this permission notice shall be
#     included in all copies or substantial portions of the Software.
#
#     THE SOFTWARE IS PROVIDED "AS IS", WITHOUT WARRANTY OF ANY KIND,
#     EXPRESS OR IMPLIED, INCLUDING BUT NOT LIMITED TO THE WARRANTIES
#     OF MERCHANTABILITY, FITNESS FOR A PARTICULAR PURPOSE AND
#     NONINFRINGEMENT. IN NO EVENT SHALL THE AUTHORS OR COPYRIGHT
#     HOLDERS BE LIABLE FOR ANY CLAIM, DAMAGES OR OTHER LIABILITY,
#     WHETHER IN AN ACTION OF CONTRACT, TORT OR OTHERWISE, ARISING
#     FROM, OUT OF OR IN CONNECTION WITH THE SOFTWARE OR THE USE OR
#     OTHER DEALINGS IN THE SOFTWARE.

import sys
if sys.version[0] > '2':
    from collections import OrderedDict
else:
    from UserDict import DictMixin

    class OrderedDict(dict, DictMixin):

        def __init__(self, *args, **kwds):
            if len(args) > 1:
                raise TypeError('expected at most 1 arguments, got %d' % len(args))
            try:
                self.__end
            except AttributeError:
                self.clear()
            self.update(*args, **kwds)

        def clear(self):
            self.__end = end = []
            end += [None, end, end]         # sentinel node for doubly linked list
            self.__map = {}                 # key --> [key, prev, next]
            dict.clear(self)

        def __setitem__(self, key, value):
            if key not in self:
                end = self.__end
                curr = end[1]
                curr[2] = end[1] = self.__map[key] = [key, curr, end]
            dict.__setitem__(self, key, value)

        def __delitem__(self, key):
            dict.__delitem__(self, key)
            key, prev, next = self.__map.pop(key)
            prev[2] = next
            next[1] = prev

        def __iter__(self):
            end = self.__end
            curr = end[2]
            while curr is not end:
                yield curr[0]
                curr = curr[2]

        def __reversed__(self):
            end = self.__end
            curr = end[1]
<<<<<<< HEAD
            curr[2] = end[1] = self.__map[key] = [key, curr, end]
        dict.__setitem__(self, key, value)

    def __delitem__(self, key):
        dict.__delitem__(self, key)
        key, prev, next = self.__map.pop(key)
        prev[2] = next
        next[1] = prev

    def __iter__(self):
        end = self.__end
        curr = end[2]
        while curr is not end:
            yield curr[0]
            curr = curr[2]

    def __reversed__(self):
        end = self.__end
        curr = end[1]
        while curr is not end:
            yield curr[0]
            curr = curr[1]

    def popitem(self, last=True):
        if not self:
            raise KeyError('dictionary is empty')
        if last:
            key = next(reversed(self))
        else:
            key = next(iter(self))
        value = self.pop(key)
        return key, value

    def __reduce__(self):
        items = [[k, self[k]] for k in self]
        tmp = self.__map, self.__end
        del self.__map, self.__end
        inst_dict = vars(self).copy()
        self.__map, self.__end = tmp
        if inst_dict:
            return (self.__class__, (items,), inst_dict)
        return self.__class__, (items,)

    def keys(self):
        return list(self)

    setdefault = DictMixin.setdefault
    update = DictMixin.update
    pop = DictMixin.pop
    values = DictMixin.values
    items = DictMixin.items
    iterkeys = DictMixin.iterkeys
    itervalues = DictMixin.itervalues
    iteritems = DictMixin.iteritems

    def __repr__(self):
        if not self:
            return '%s()' % (self.__class__.__name__,)
        return '%s(%r)' % (self.__class__.__name__, list(self.items()))

    def copy(self):
        return self.__class__(self)

    @classmethod
    def fromkeys(cls, iterable, value=None):
        d = cls()
        for key in iterable:
            d[key] = value
        return d

    def __eq__(self, other):
        if isinstance(other, OrderedDict):
            if len(self) != len(other):
                return False
            for p, q in  zip(list(self.items()), list(other.items())):
                if p != q:
=======
            while curr is not end:
                yield curr[0]
                curr = curr[1]

        def popitem(self, last=True):
            if not self:
                raise KeyError('dictionary is empty')
            if last:
                key = reversed(self).next()
            else:
                key = iter(self).next()
            value = self.pop(key)
            return key, value

        def __reduce__(self):
            items = [[k, self[k]] for k in self]
            tmp = self.__map, self.__end
            del self.__map, self.__end
            inst_dict = vars(self).copy()
            self.__map, self.__end = tmp
            if inst_dict:
                return (self.__class__, (items,), inst_dict)
            return self.__class__, (items,)

        def keys(self):
            return list(self)

        setdefault = DictMixin.setdefault
        update = DictMixin.update
        pop = DictMixin.pop
        values = DictMixin.values
        items = DictMixin.items
        iterkeys = DictMixin.iterkeys
        itervalues = DictMixin.itervalues
        iteritems = DictMixin.iteritems

        def __repr__(self):
            if not self:
                return '%s()' % (self.__class__.__name__,)
            return '%s(%r)' % (self.__class__.__name__, self.items())

        def copy(self):
            return self.__class__(self)

        @classmethod
        def fromkeys(cls, iterable, value=None):
            d = cls()
            for key in iterable:
                d[key] = value
            return d

        def __eq__(self, other):
            if isinstance(other, OrderedDict):
                if len(self) != len(other):
>>>>>>> 7e841b55
                    return False
                for p, q in  zip(self.items(), other.items()):
                    if p != q:
                        return False
                return True
            return dict.__eq__(self, other)

        def __ne__(self, other):
            return not self == other<|MERGE_RESOLUTION|>--- conflicted
+++ resolved
@@ -66,84 +66,6 @@
         def __reversed__(self):
             end = self.__end
             curr = end[1]
-<<<<<<< HEAD
-            curr[2] = end[1] = self.__map[key] = [key, curr, end]
-        dict.__setitem__(self, key, value)
-
-    def __delitem__(self, key):
-        dict.__delitem__(self, key)
-        key, prev, next = self.__map.pop(key)
-        prev[2] = next
-        next[1] = prev
-
-    def __iter__(self):
-        end = self.__end
-        curr = end[2]
-        while curr is not end:
-            yield curr[0]
-            curr = curr[2]
-
-    def __reversed__(self):
-        end = self.__end
-        curr = end[1]
-        while curr is not end:
-            yield curr[0]
-            curr = curr[1]
-
-    def popitem(self, last=True):
-        if not self:
-            raise KeyError('dictionary is empty')
-        if last:
-            key = next(reversed(self))
-        else:
-            key = next(iter(self))
-        value = self.pop(key)
-        return key, value
-
-    def __reduce__(self):
-        items = [[k, self[k]] for k in self]
-        tmp = self.__map, self.__end
-        del self.__map, self.__end
-        inst_dict = vars(self).copy()
-        self.__map, self.__end = tmp
-        if inst_dict:
-            return (self.__class__, (items,), inst_dict)
-        return self.__class__, (items,)
-
-    def keys(self):
-        return list(self)
-
-    setdefault = DictMixin.setdefault
-    update = DictMixin.update
-    pop = DictMixin.pop
-    values = DictMixin.values
-    items = DictMixin.items
-    iterkeys = DictMixin.iterkeys
-    itervalues = DictMixin.itervalues
-    iteritems = DictMixin.iteritems
-
-    def __repr__(self):
-        if not self:
-            return '%s()' % (self.__class__.__name__,)
-        return '%s(%r)' % (self.__class__.__name__, list(self.items()))
-
-    def copy(self):
-        return self.__class__(self)
-
-    @classmethod
-    def fromkeys(cls, iterable, value=None):
-        d = cls()
-        for key in iterable:
-            d[key] = value
-        return d
-
-    def __eq__(self, other):
-        if isinstance(other, OrderedDict):
-            if len(self) != len(other):
-                return False
-            for p, q in  zip(list(self.items()), list(other.items())):
-                if p != q:
-=======
             while curr is not end:
                 yield curr[0]
                 curr = curr[1]
@@ -198,7 +120,6 @@
         def __eq__(self, other):
             if isinstance(other, OrderedDict):
                 if len(self) != len(other):
->>>>>>> 7e841b55
                     return False
                 for p, q in  zip(self.items(), other.items()):
                     if p != q:
