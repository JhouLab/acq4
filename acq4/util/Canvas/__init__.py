## Extend canvas to add some new canvasItem classes
from __future__ import print_function
from acq4.pyqtgraph.canvas import *
from .Canvas import Canvas
<<<<<<< HEAD
from .items import *
#from ScanCanvasItem import *
#from CellCanvasItem import *
=======
from .items import itemTypes, getItemType, registerItemType
>>>>>>> 7e841b55
<|MERGE_RESOLUTION|>--- conflicted
+++ resolved
@@ -2,10 +2,4 @@
 from __future__ import print_function
 from acq4.pyqtgraph.canvas import *
 from .Canvas import Canvas
-<<<<<<< HEAD
-from .items import *
-#from ScanCanvasItem import *
-#from CellCanvasItem import *
-=======
-from .items import itemTypes, getItemType, registerItemType
->>>>>>> 7e841b55
+from .items import itemTypes, getItemType, registerItemType