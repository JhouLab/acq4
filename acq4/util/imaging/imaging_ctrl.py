--- conflicted
+++ resolved
@@ -151,14 +151,10 @@
     def saveFrameClicked(self):
         if self.ui.linkSavePinBtn.isChecked():
             self.pinCurrentFrame()
-<<<<<<< HEAD
-        self.recordThread.saveFrame(self.frameDisplay.bgCtrl, self.frameDisplay.contrastCtrl)
-=======
         self.recordThread.saveFrame(
             self.frameDisplay.bgCtrl.makeStandaloneSaveCallable(),
             self.frameDisplay.contrastCtrl.saveState(),
         )
->>>>>>> 8b9cad02
 
     def recordStackToggled(self, b):
         if b:
@@ -252,14 +248,10 @@
 
     def pinFrameClicked(self):
         if self.ui.linkSavePinBtn.isChecked():
-<<<<<<< HEAD
-            self.recordThread.saveFrame(self.frameDisplay.bgCtrl, self.frameDisplay.contrastCtrl)
-=======
             self.recordThread.saveFrame(
                 self.frameDisplay.bgCtrl.makeStandaloneSaveCallable(),
                 self.frameDisplay.contrastCtrl.ui.gradient.saveState(),
             )
->>>>>>> 8b9cad02
         self.pinCurrentFrame()
 
     def pinCurrentFrame(self):
