# -*- coding: utf-8 -*-
"""
Main ACQ4 invocation script
Copyright 2010  Luke Campagnola
Distributed under MIT/X11 license. See license.txt for more infomation.
"""

print("Loading ACQ4...")
if __package__ is None:
    import acq4
    __package__ = 'acq4'
from .pyqtgraph.Qt import QtGui, QtCore

from .Manager import *
from numpy import *

# Pull some args out
try:
    ind = sys.argv.index('--profile')
except ValueError:
    profile = False
else:
    profile = True
    sys.argv.pop(ind)    

<<<<<<< HEAD
try:
    import faulthandler
    faulthandler.enable()
except ImportError:
    pass
=======
## Enable stack trace output when a crash is detected
from .util.debug import enable_faulthandler
enable_faulthandler()
>>>>>>> 8790d706

## Initialize Qt
app = pg.mkQApp()

## Disable garbage collector to improve stability. 
## (see pyqtgraph.util.garbage_collector for more information)
from acq4.pyqtgraph.util.garbage_collector import GarbageCollector
gc = GarbageCollector(interval=1.0, debug=False)

## Create Manager. This configures devices and creates the main manager window.
man = Manager(argv=sys.argv[1:])

# If example config was loaded, offer more help to the user.
message = """\
<center><b>Demo mode:</b><br>\
ACQ4 is running from an example configuration file at:<br><pre>%s</pre><br>\
This configuration defines several simulated devices that allow you to test the capabilities of ACQ4.<br>\
See the <a href="http://acq4.org/documentation/userGuide/configuration.html">ACQ4 documentation</a> \
for more information.</center>
""" % man.configFile
if man.configFile.endswith(os.path.join('example', 'default.cfg')):
    mbox = QtGui.QMessageBox()
    mbox.setText(message)
    mbox.setStandardButtons(mbox.Ok)
    mbox.exec_()


## for debugging with pdb
#QtCore.pyqtRemoveInputHook()

## Start Qt event loop unless running in interactive mode.
from . import pyqtgraph as pg
interactive = (sys.flags.interactive == 1) and not pg.Qt.USE_PYSIDE

## Run python code periodically to allow interactive debuggers to interrupt the qt event loop
timer = QtCore.QTimer()
def donothing(*args):
    #print "-- beat --"
    x = 0
    for i in range(0, 100):
        x += i
timer.timeout.connect(donothing)
timer.start(1000)


if interactive:
    print "Interactive mode; not starting event loop."
    
    ## import some things useful on the command line
    from .util.debug import *
    from .util import functions as fn
    import numpy as np

    ### Use CLI history and tab completion
    import atexit
    import os
    historyPath = os.path.expanduser("~/.pyhistory")
    try:
        import readline
    except ImportError:
        print "Module readline not available."
    else:
        import rlcompleter
        readline.parse_and_bind("tab: complete")
        if os.path.exists(historyPath):
            readline.read_history_file(historyPath)
    def save_history(historyPath=historyPath):
        try:
            import readline
        except ImportError:
            print "Module readline not available."
        else:
            readline.write_history_file(historyPath)
    atexit.register(save_history)
else:
    if profile:
        import cProfile
        cProfile.run('app.exec_()', sort='cumulative')    
    else:
        app.exec_()
    pg.exit()  # pg.exit() causes python to exit before Qt has a chance to clean up. 
               # this avoids otherwise irritating exit crashes.
    
    <|MERGE_RESOLUTION|>--- conflicted
+++ resolved
@@ -23,17 +23,10 @@
     profile = True
     sys.argv.pop(ind)    
 
-<<<<<<< HEAD
-try:
-    import faulthandler
-    faulthandler.enable()
-except ImportError:
-    pass
-=======
+
 ## Enable stack trace output when a crash is detected
 from .util.debug import enable_faulthandler
 enable_faulthandler()
->>>>>>> 8790d706
 
 ## Initialize Qt
 app = pg.mkQApp()
