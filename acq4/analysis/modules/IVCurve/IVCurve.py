# -*- coding: utf-8 -*-
"""
IVCurve: Analysis module that analyzes current-voltage and firing
relationships from current clamp data.
This is part of Acq4

Paul B. Manis, Ph.D.
2011-2013.

Pep8 compliant (via pep8.py) 10/25/2013

"""

from PyQt4 import QtGui, QtCore
from acq4.analysis.AnalysisModule import AnalysisModule
from collections import OrderedDict
import acq4.pyqtgraph as pg
from acq4.util.metaarray import MetaArray
import numpy
import scipy.signal
import os
import re
import os.path
import itertools
<<<<<<< HEAD
have_matplotlib = False

stdFont = 'Arial'

try:
    import matplotlib as MP
    from matplotlib.ticker import FormatStrFormatter

    MP.use('TKAgg')
    # Do not modify the following code
    # sets up matplotlib with sans-serif plotting...
    import matplotlib.gridspec as GS
    import matplotlib.pyplot as pylab
    import matplotlib.gridspec as gridspec

    pylab.rcParams['text.usetex'] = True
    pylab.rcParams['interactive'] = False
    pylab.rcParams['font.family'] = 'sans-serif'
    pylab.rcParams['font.sans-serif'] = 'Arial'
    pylab.rcParams['mathtext.default'] = 'sf'
    pylab.rcParams['figure.facecolor'] = 'white'
    # next setting allows pdf font to be readable in Adobe Illustrator
    pylab.rcParams['pdf.fonttype'] = 42
    pylab.rcParams['text.dvipnghack'] = True
    have_matplotlib = True
    # to here (matplotlib stuff - touchy!)
except:
    pass # no matplotlib
=======
try:
    import matplotlib as MP
    from matplotlib.ticker import FormatStrFormatter
    import matplotlib.pyplot as pylab
    import matplotlib.gridspec as gridspec
    import matplotlib.gridspec as GS
    HAVE_MPL = True
except ImportError:
    HAVE_MPL = False


if HAVE_MPL:
    MP.use('TKAgg')
    # Do not modify the following code
    # sets up matplotlib with sans-serif plotting...



    pylab.rcParams['text.usetex'] = True
    pylab.rcParams['interactive'] = False
    pylab.rcParams['font.family'] = 'sans-serif'
    pylab.rcParams['font.sans-serif'] = 'Arial'
    pylab.rcParams['mathtext.default'] = 'sf'
    pylab.rcParams['figure.facecolor'] = 'white'
    # next setting allows pdf font to be readable in Adobe Illustrator
    pylab.rcParams['pdf.fonttype'] = 42
    pylab.rcParams['text.dvipnghack'] = True
    # to here (matplotlib stuff - touchy!)

stdFont = 'Arial'

>>>>>>> b5633233

import acq4.analysis.tools.Utility as Utility   # pbm's utilities...
import acq4.analysis.tools.Fitting as Fitting   # pbm's fitting stuff...
import ctrlTemplate


class IVCurve(AnalysisModule):
    """
    IVCurve is an Analysis Module for Acq4.

    IVCurve performs analyses of current-voltage relationships in
    electrophysiology experiments. The module is interactive, and is primarily
    designed to allow a preliminary examination of data collected in current clamp and voltage clamp.
    Results analyzed include:
    Resting potential (average RMP through the episodes in the protocol).
    Input resistance (maximum slope if IV relationship below Vrest)
    Cell time constant (single exponential fit)
    Ih Sag amplitude and tau
    Spike rate as a function of injected current
    Interspike interval as a function of time for each current level
    RMP as a function of time through the protocol

    """

    def __init__(self, host):
        AnalysisModule.__init__(self, host)

        self.loaded = None
        self.dirsSet = None
        self.lrss_flag = True   # show is default
        self.lrpk_flag = True
        self.rmp_flag = True
        self.lrtau_flag = False
        self.regionsExist = False
        self.fit_curve = None
        self.fitted_data = None
        self.tx = None
        self.keepAnalysisCount = 0
        self.colors = ['w', 'g', 'b', 'r', 'y', 'c']
        self.symbols = ['o', 's', 't', 'd', '+']
        self.colorList = itertools.cycle(self.colors)
        self.symbolList = itertools.cycle(self.symbols)
        self.dataMode = 'IC'  # analysis depends on the type of data we have.
        self.ICModes = ['IC', 'CC', 'IClamp']  # list of CC modes
        self.VCModes = ['VC', 'VClamp']  # list of VC modes

        #--------------graphical elements-----------------
        self._sizeHint = (1280, 900)   # try to establish size of window
        self.ctrlWidget = QtGui.QWidget()
        self.ctrl = ctrlTemplate.Ui_Form()
        self.ctrl.setupUi(self.ctrlWidget)
        self.main_layout = pg.GraphicsView()   # instead of GraphicsScene?
         # make fixed widget for the module output
        self.widget = QtGui.QWidget()
        self.gridLayout = QtGui.QGridLayout()
        self.widget.setLayout(self.gridLayout)
        self.gridLayout.setContentsMargins(4, 4, 4, 4)
        self.gridLayout.setSpacing(1)
         # Setup basic GUI
        self._elements_ = OrderedDict([
            ('File Loader',
             {'type': 'fileInput', 'size': (170, 50), 'host': self}),
            ('Parameters',
             {'type': 'ctrl', 'object': self.ctrlWidget, 'host': self,
              'size': (160, 700)}),
            ('Plots',
             {'type': 'ctrl', 'object': self.widget, 'pos': ('right',),
              'size': (400, 700)}),
        ])
        self.initializeElements()
        self.fileLoaderInstance = self.getElement('File Loader', create=True)
         # grab input form the "Ctrl" window
        self.ctrl.IVCurve_Update.clicked.connect(self.updateAnalysis)
        self.ctrl.IVCurve_PrintResults.clicked.connect(self.printAnalysis)
        self.ctrl.IVCurve_MPLExport.clicked.connect(self.matplotlibExport)
        if not have_matplotlib:
            self.ctrl.IVCurve_MPLExport.setEnabled=False  # make button inactive
        self.ctrl.IVCurve_KeepAnalysis.clicked.connect(self.resetKeepAnalysis)
        self.ctrl.IVCurve_getFileInfo.clicked.connect(self.getFileInfo)
        [self.ctrl.IVCurve_RMPMode.currentIndexChanged.connect(x)
         for x in [self.update_rmpAnalysis, self.countSpikes]]
        self.ctrl.dbStoreBtn.clicked.connect(self.dbStoreClicked)
        self.clearResults()
        self.layout = self.getElement('Plots', create=True)

         # instantiate the graphs using a gridLayout
        self.data_plot = pg.PlotWidget()
        self.gridLayout.addWidget(self.data_plot, 0, 0, 3, 1)
        self.labelUp(self.data_plot, 'T (s)', 'V (V)', 'Data')

        self.cmd_plot = pg.PlotWidget()
        self.gridLayout.addWidget(self.cmd_plot, 3, 0, 1, 1)
        self.labelUp(self.cmd_plot, 'T (s)', 'I (A)', 'Command')

        self.RMP_plot = pg.PlotWidget()
        self.gridLayout.addWidget(self.RMP_plot, 1, 1, 1, 1)
        self.labelUp(self.RMP_plot, 'T (s)', 'V (mV)', 'RMP')

        self.fiPlot = pg.PlotWidget()
        self.gridLayout.addWidget(self.fiPlot, 2, 1, 1, 1)
        self.labelUp(self.fiPlot, 'I (pA)', 'Spikes (#)', 'F-I')

        self.fslPlot = pg.PlotWidget()
        self.gridLayout.addWidget(self.fslPlot, 3, 1, 1, 1)
        self.labelUp(self.fslPlot, 'I (pA)', 'Fsl/Fisi (ms)', 'FSL/FISI')

        self.IV_plot = pg.PlotWidget()
        self.gridLayout.addWidget(self.IV_plot, 0, 1, 1, 1)
        self.labelUp(self.IV_plot, 'I (pA)', 'V (V)', 'I-V')
        for row, s in enumerate([20, 10, 10, 10]):
            self.gridLayout.setRowStretch(row, s)

     #    self.tailPlot = pg.PlotWidget()
     #    self.gridLayout.addWidget(self.fslPlot, 3, 1, 1, 1)
     #    self.labelUp(self.tailPlot, 'V (V)', 'I (A)', 'Tail Current')

         # Add a color scale
        self.colorScale = pg.GradientLegend((20, 150), (-10, -10))
        self.data_plot.scene().addItem(self.colorScale)


    def clearResults(self):
        """
        clearResults resets variables.

        This is typically needed everytime a new data set is loaded.
        """
        self.filename = ''
        self.Rin = 0.0
        self.tau = 0.0
        self.AdaptRatio = 0.0
        self.traces = None
        self.nospk = []
        self.spk = []
        self.cmd = []
        self.Sequence = ''
        self.ivss = []  # steady-state IV (window 2)
        self.ivpk = []  # peak IV (window 1)
        self.traces = []
        self.fsl = []  # first spike latency
        self.fisi = []  # first isi
        self.ar = []  # adaptation ratio
        self.rmp = []  # resting membrane potential during sequence

    def resetKeepAnalysis(self):
        self.keepAnalysisCount = 0  # reset counter.

    def initialize_Regions(self):
        """
        initialize_Regions sets the linear regions on the displayed data

        Here we create the analysis regions in the plot. However, this should
        NOT happen until the plot has been created
        """
        if not self.regionsExist:
            self.lrss = pg.LinearRegionItem([0, 1],
                                            brush=pg.mkBrush(0, 255, 0, 50.))
            self.lrpk = pg.LinearRegionItem([0, 1],
                                            brush=pg.mkBrush(0, 0, 255, 50.))
            self.lrtau = pg.LinearRegionItem([0, 1],
                                             brush=pg.mkBrush(255, 0, 0, 50.))
            self.lrrmp = pg.LinearRegionItem([0, 1],
                                             brush=pg.mkBrush
                                             (255, 255, 0, 25.))
            self.lrleak = pg.LinearRegionItem([0, 1],
                                              brush=pg.mkBrush
                                              (255, 0, 255, 25.))
            self.data_plot.addItem(self.lrss)
            self.data_plot.addItem(self.lrpk)
            self.data_plot.addItem(self.lrtau)
            self.data_plot.addItem(self.lrrmp)
            self.IV_plot.addItem(self.lrleak)
            self.ctrl.IVCurve_showHide_lrss.\
                clicked.connect(self.showhide_lrss)
            self.ctrl.IVCurve_showHide_lrpk.\
                clicked.connect(self.showhide_lrpk)
            self.ctrl.IVCurve_showHide_lrtau.\
                clicked.connect(self.showhide_lrtau)
            self.ctrl.IVCurve_showHide_lrrmp.\
                clicked.connect(self.showhide_lrrmp)
            self.ctrl.IVCurve_subLeak.clicked.connect(self.showhide_leak)
             # Plots are updated when the selected region changes
            self.lrrmp.sigRegionChangeFinished.connect(self.update_rmpAnalysis)
            self.lrss.sigRegionChangeFinished.connect(self.update_ssAnalysis)
            self.lrpk.sigRegionChangeFinished.connect(self.update_pkAnalysis)
            self.lrleak.sigRegionChangeFinished.connect(self.updateAnalysis)
            self.lrtau.sigRegionChangeFinished.connect(self.update_Tauh)
            self.regionsExist = True
            self.ctrl.IVCurve_PeakMode.currentIndexChanged.connect(self.updateAnalysis)
            self.ctrl.IVCurve_tauh_Commands.\
                currentIndexChanged.connect(self.updateAnalysis)
        self.showhide_lrrmp(True)  # always...
        self.showhide_lrtau(False)
        self.ctrl.IVCurve_ssTStart.setSuffix(' ms')
        self.ctrl.IVCurve_ssTStop.setSuffix(' ms')
        self.ctrl.IVCurve_pkTStart.setSuffix(' ms')
        self.ctrl.IVCurve_pkTStop.setSuffix(' ms')
        self.ctrl.IVCurve_tau2TStart.setSuffix(' ms')
        self.ctrl.IVCurve_tau2TStop.setSuffix(' ms')
        self.ctrl.IVCurve_LeakMin.setSuffix(' mV')
        self.ctrl.IVCurve_LeakMax.setSuffix(' mV')

     ######
     # The next set of short routines control showing and hiding of regions
     # in the plot of the raw data (traces)
     ######
    def showhide_lrss(self, flagvalue):
        if flagvalue:
            self.lrss.show()
            self.ctrl.IVCurve_showHide_lrss.setCheckState(QtCore.Qt.Checked)
        else:
            self.lrss.hide()
            self.ctrl.IVCurve_showHide_lrss.setCheckState(QtCore.Qt.Unchecked)

    def showhide_lrpk(self, flagvalue):
        if flagvalue:
            self.lrpk.show()
            self.ctrl.IVCurve_showHide_lrpk.setCheckState(QtCore.Qt.Checked)
        else:
            self.lrpk.hide()
            self.ctrl.IVCurve_showHide_lrpk.setCheckState(QtCore.Qt.Unchecked)

    def showhide_lrtau(self, flagvalue):
        if flagvalue:
            self.lrtau.show()
            self.ctrl.IVCurve_showHide_lrtau.setCheckState(QtCore.Qt.Checked)
        else:
            self.lrtau.hide()
            self.ctrl.IVCurve_showHide_lrtau.\
                setCheckState(QtCore.Qt.Unchecked)

    def showhide_lrrmp(self, flagvalue):
        if flagvalue:
            self.lrrmp.show()
            self.ctrl.IVCurve_showHide_lrrmp.setCheckState(QtCore.Qt.Checked)
        else:
            self.lrrmp.hide()
            self.ctrl.IVCurve_showHide_lrrmp.\
                setCheckState(QtCore.Qt.Unchecked)

    def showhide_leak(self, flagvalue):
        if flagvalue:
            self.lrleak.show()
            self.ctrl.IVCurve_subLeak.setCheckState(QtCore.Qt.Checked)
        else:
            self.lrleak.hide()
            self.ctrl.IVCurve_subLeak.setCheckState(QtCore.Qt.Unchecked)


    def uniq(self, inlist):
         # order preserving detection of unique values in a list
        uniques = []
        for item in inlist:
            if item not in uniques:
                uniques.append(item)
        return uniques


    def getFileInfo(self):
        """
        getFileInfo reads the sequence information from the data file

        Two-dimensional sequences are supported.

        """
        dh = self.fileLoaderInstance.selectedFiles()
        dh = dh[0]
        dirs = dh.subDirs()
        self.Sequence = self.dataModel.listSequenceParams(dh)
        keys = self.Sequence.keys()
        leftseq = [str(x) for x in self.Sequence[keys[0]]]
        if len(keys) > 1:
            rightseq = [str(x) for x in self.Sequence[keys[1]]]
        else:
            rightseq = []
        leftseq.insert(0, 'All')
        rightseq.insert(0, 'All')
        self.ctrl.IVCurve_Sequence1.clear()
        self.ctrl.IVCurve_Sequence2.clear()
        self.ctrl.IVCurve_Sequence1.addItems(leftseq)
        self.ctrl.IVCurve_Sequence2.addItems(rightseq)
        self.dirsSet = dh  # not sure we need this anymore...
        self.loaded = dh  # this is critical!


    def loadFileRequested(self, dh):
        """
        loadFileRequested is called by file loader when a file is requested.

        Loads all of the successive records from the specified protocol.
        Stores ancillary information from the protocol in class variables.
        Extracts information about the commands, sometimes using a rather
        simplified set of assumptions.
        input: dh, the file handle
        modifies: plots, sequence, data arrays, data mode,
        """
        if len(dh) == 0:
            raise Exception("IVCurve::loadFileRequested: " +
                            "Select an IV protocol directory.")
        if len(dh) != 1:
            raise Exception("IVCurve::loadFileRequested: " +
                            "Can only load one file at a time.")
        self.clearResults()
        dh = dh[0]
        if self.loaded != dh:
            self.getFileInfo()  # get info frommost recent file requested
        self.loaded = dh
        self.protocolfile = ''
        self.data_plot.clearPlots()
        self.cmd_plot.clearPlots()
        self.filename = dh.name()
        dirs = dh.subDirs()
        tail = ''
        fn = self.filename
         # this is WAY too specific, but needed it to get the overall name...
         # maybe count levels back up from protocol instead?
         # make a new list of directories... subsetted if need be
        if dh != self.dirsSet:
            self.ctrl.IVCurve_Sequence1.clear()
            self.ctrl.IVCurve_Sequence2.clear()

        # day directory format, like '2013.01.01'
        # mre = re.compile('(\d{4})\.(\d{2}).(\d{2})')
        # print 'fn: ', fn
        # while fn is not '/' and re.match(mre, tail) is None:
        #     (head, tail) = os.path.split(fn)
        #     fn = head
        #     #print 'fn, tail: ', fn, tail
        #     if re.match(mre, tail) is not None:
        #         self.protocolfile = os.path.join(tail, self.protocolfile)
        (head, tail) = os.path.split(fn)
        self.protocolfile = tail
        subs = re.compile('[\/]')
        self.protocolfile = re.sub(subs, '-', self.protocolfile)
        self.protocolfile = self.protocolfile + '.pdf'
        self.commonPrefix = fn
        traces = []
        cmd_wave = []
        self.tx = None
        self.values = []
        self.Sequence = self.dataModel.listSequenceParams(dh)
        self.traceTimes = numpy.zeros(0)
        maxplotpts = 1024
        # Iterate over sequence
        if ('Clamp1', 'Pulse_amplitude') in self.Sequence.keys():
            sequenceValues = self.Sequence[('Clamp1', 'Pulse_amplitude')]
        else:
            sequenceValues = []
        # if sequence has repeats, build pattern
        if ('protocol', 'repetitions') in self.Sequence:
            reps = self.Sequence[('protocol', 'repetitions')]
            sequenceValues = [x for y in range(len(dirs))
                              for x in sequenceValues]
        # select subset of data by overriding the directory sequence...
        if self.dirsSet is not None:
            ld = [self.ctrl.IVCurve_Sequence1.currentIndex()-1]
            rd = [self.ctrl.IVCurve_Sequence2.currentIndex()-1]
            if ld[0] == -1 and rd[0] == -1:
                pass
            else:
                if ld[0] == -1:  # 'All'
                    ld = range(self.ctrl.IVCurve_Sequence1.count()-1)
                if rd[0] == -1:  # 'All'
                    rd = range(self.ctrl.IVCurve_Sequence2.count()-1)
                dirs = []
                for i in ld:
                    for j in rd:
                        dirs.append('%03d_%03d' % (i, j))

        i = 0  # sometimes, the elements are not right...
        for i, dirName in enumerate(dirs):
            d = dh[dirName]
            try:
                dataF = self.dataModel.getClampFile(d)
                # Check if no clamp file for this iteration of the protocol
                # (probably the protocol was stopped early)
                if dataF is None:
                    print ('IVCurve::loadFileRequested: ',
                           'Missing data in %s, element: %d' % (dirName, i))
                    continue
            except:
                print("Error loading data for protocol %s:"
                               % d.name())
                continue   # If something goes wrong here, we just carry on
            dataF = dataF.read()
            cmd = self.dataModel.getClampCommand(dataF)
            data = self.dataModel.getClampPrimary(dataF)
            self.dataMode = self.dataModel.getClampMode(data)
            if self.dataMode in self.ICModes:
                sf = 1.0
            else:
                sf = 1e3
            # only accept data in a particular range
            if self.ctrl.IVCurve_IVLimits.isChecked():
                cval = sf*sequenceValues[i]
                cmin = self.ctrl.IVCurve_IVLimitMin.value()
                cmax = self.ctrl.IVCurve_IVLimitMax.value()
                if cval < cmin or cval > cmax:
                    continue  # skip adding the data to the arrays
            shdat = data.shape
            if shdat[0] > 2*maxplotpts:
                decimate_factor = int(numpy.floor(shdat[0]/maxplotpts))
                if decimate_factor < 2:
                    decimate_factor = 2
            else:
                pass
             # store primary channel data and read command amplitude
            info1 = data.infoCopy()
            if 'startTime' in info1[0].keys():
                startTime = info1[0]['startTime']
            elif 'startTime' in info1[1]['DAQ']['command'].keys():
                startTime = info1[1]['DAQ']['command']['startTime']
            else:
                startTime = 0.

            self.traceTimes = numpy.append(self.traceTimes,
                                        startTime)
            traces.append(data.view(numpy.ndarray))
            cmd_wave.append(cmd.view(numpy.ndarray))
            self.data_plot.plot(data,
                                pen=pg.intColor(i, len(dirs), maxValue=200))
            self.cmd_plot.plot(cmd,
                               pen=pg.intColor(i, len(dirs), maxValue=200))
            if self.dataMode in self.ICModes:
                self.data_plot.plotItem.setLabel('left', None, None, 'mV')
                self.cmd_plot.plotItem.setLabel('left', None, None, 'nA')
            elif self.dataMode in self.VCModes:
                self.data_plot.plotItem.setLabel('left', None, None, 'nA')
                self.cmd_plot.plotItem.setLabel('left', None, None, 'mV')
            else:
                self.data_plot.plotItem.setLabel('left', None, None, '?')
                self.cmd_plot.plotItem.setLabel('left', None, None, '?')

            if len(sequenceValues) > 0:
                    self.values.append(sequenceValues[i])
            else:
                self.values.append(cmd[len(cmd)/2])
            i += 1
        print 'IVCurve::loadFileRequested: Done loading files'
        if traces is None or len(traces) == 0:
            print "IVCurve::loadFileRequested: No data found in this run..."
            return False
        # put relative to the start
        self.traceTimes = self.traceTimes - self.traceTimes[0]
        traces = numpy.vstack(traces)
        cmd_wave = numpy.vstack(cmd_wave)
        self.cmd_wave = cmd_wave
        self.tx = numpy.array(cmd.xvals('Time'))
        commands = numpy.array(self.values)
        self.colorScale.setIntColorScale(0, i, maxValue=200)
        # set up the selection region correctly and
        # prepare IV curves and find spikes
        info = [
            {'name': 'Command', 'units': cmd.axisUnits(-1),
             'values': numpy.array(self.values)},
            data.infoCopy('Time'),
            data.infoCopy(-1)]
        traces = traces[:len(self.values)]
        self.traces = MetaArray(traces, info=info)
        sfreq = self.dataModel.getSampleRate(data)
        self.dataMode = self.dataModel.getClampMode(data)
        if self.dataMode is None:
            self.dataMode = self.ICModes[0] # set a default mode
        self.ctrl.IVCurve_dataMode.setText(self.dataMode)

        if self.ctrl.IVCurve_KeepAnalysis.isChecked():
            self.keepAnalysisCount += 1
        else:
            self.keepAnalysisCount = 0  # always make sure is reset
             # this is the only way to reset iterators.
            self.colorList = itertools.cycle(self.colors)
            self.symbolList = itertools.cycle(self.symbols)
        self.makeMapSymbols()

        if self.dataMode in self.ICModes:
            cmdUnits = 'pA'
            scaleFactor = 1e12
            self.labelUp(self.data_plot, 'T (s)', 'V (V)', 'Data')
            self.labelUp(self.cmd_plot, 'T (s)', 'I (A)', 'Data')
        elif self.dataMode in self.VCModes: # voltage clamp
            cmdUnits = 'mV'
            scaleFactor = 1e3
            self.labelUp(self.data_plot, 'T (s)', 'I (A)', 'Data')
            self.labelUp(self.cmd_plot, 'T (s)', 'V (V)', 'Data')
        else:  # mode is not known: plot both as V
            cmdUnits = 'V'
            scaleFactor = 1.0
            self.labelUp(self.data_plot, 'T (s)', 'V (V)', 'Data')
            self.labelUp(self.cmd_plot, 'T (s)', 'V (V)', 'Data')

        cmddata = cmd.view(numpy.ndarray)
        cmddiff = numpy.abs(cmddata[1:] - cmddata[:-1])
        if self.dataMode in self.ICModes:
            mindiff = 1e-12
        else:
            mindiff = 1e-4
        cmdtimes1 = numpy.argwhere(cmddiff >= mindiff)[:, 0]
        cmddiff2 = cmdtimes1[1:] - cmdtimes1[:-1]
        cmdtimes2 = numpy.argwhere(cmddiff2 > 1)[:, 0]
        if len(cmdtimes1) > 0 and len(cmdtimes2) > 0:
            cmdtimes = numpy.append(cmdtimes1[0], cmddiff2[cmdtimes2])
        else:  # just fake it
            cmdtimes = numpy.array([0.01, 0.1])
        if self.ctrl.IVCurve_KeepT.isChecked() is False:
            self.tstart = cmd.xvals('Time')[cmdtimes[0]]
            self.tend = cmd.xvals('Time')[cmdtimes[1]] + self.tstart
            self.tdur = self.tend - self.tstart

         # build the list of command values that are used for the fitting
        cmdList = []
        for i in range(len(self.values)):
            cmdList.append('%8.3f %s' %
                           (scaleFactor*self.values[i], cmdUnits))
        self.ctrl.IVCurve_tauh_Commands.clear()
        self.ctrl.IVCurve_tauh_Commands.addItems(cmdList)
        self.sampInterval = 1.0/sfreq
        if self.ctrl.IVCurve_KeepT.isChecked() is False:
            self.tstart += self.sampInterval
            self.tend += self.sampInterval

        self.initialize_Regions()  # now create the analysis regions
        if self.ctrl.IVCurve_KeepT.isChecked() is False:
            self.lrss.setRegion([(self.tend-(self.tdur/5.0)),
                                self.tend-0.001])  # steady-state
            # "peak" during hyperpolarization
            self.lrpk.setRegion([self.tstart,
                                self.tstart+(self.tdur/5.0)])
            self.lrtau.setRegion([self.tstart+(self.tdur/5.0)+0.005,
                                 self.tend])
            self.lrrmp.setRegion([1.e-4, self.tstart*0.9])  # rmp window
        self.lrleak.setRegion([self.ctrl.IVCurve_LeakMin.value(),
                              self.ctrl.IVCurve_LeakMax.value()])

        if self.dataMode in self.ICModes:
            # for adaptation ratio:
            self.updateAnalysis()
        if self.dataMode in self.VCModes:
            self.cmd = commands
            self.spikecount = numpy.zeros(len(numpy.array(self.values)))
        return True


    def updateAnalysis(self):
        """updateAnalysis re-reads the time parameters and counts the spikes"""
        self.readParameters(clearFlag=True, pw=True)
        self.countSpikes()


    def countSpikes(self):
        """
        countSpikes: Using the threshold set in the control panel, count the
        number of spikes in the stimulation window (self.tstart, self.tend)
        Updates the spike plot(s).

        The following variables are set:
        self.spikecount: a 1-D numpy array of spike counts, aligned with the
            current (command)
        self.AdaptRatio: the adaptation ratio of the spike train
        self.fsl: a numpy array of first spike latency for each command level
        self.fisi: a numpy array of first interspike intervals for each
            command level
        self.nospk: the indices of command levels where no spike was detected
        self.spk: the indices of command levels were at least one spike
            was detected
        """
        if self.keepAnalysisCount == 0:
            clearFlag = True
        else:
            clearFlag = False
        if self.dataMode not in self.ICModes or self.tx is None:
            #print ('IVCurve::countSpikes: Cannot count spikes, ' +
            #       'and dataMode is ', self.dataMode, 'and ICModes are: ', self.ICModes, 'tx is: ', self.tx)
            self.spikecount = []
            self.fiPlot.plot(x=[], y=[], clear=clearFlag, pen='w',
                             symbolSize=6, symbolPen='b',
                             symbolBrush=(0, 0, 255, 200), symbol='s')
            self.fslPlot.plot(x=[], y=[], pen='w', clear=clearFlag,
                              symbolSize=6, symbolPen='g',
                              symbolBrush=(0, 255, 0, 200), symbol='t')
            self.fslPlot.plot(x=[], y=[], pen='w', symbolSize=6,
                              symbolPen='y',
                              symbolBrush=(255, 255, 0, 200), symbol='s')
            return
        minspk = 4
        maxspk = 10  # range of spike counts
        threshold = self.ctrl.IVCurve_SpikeThreshold.value() * 1e-3
        ntr = len(self.traces)
        self.spikecount = numpy.zeros(ntr)
        fsl = numpy.zeros(ntr)
        fisi = numpy.zeros(ntr)
        ar = numpy.zeros(ntr)
        rmp = numpy.zeros(ntr)
        # rmp is taken from the mean of all the baselines in the traces
        self.Rmp = numpy.mean(rmp)

        for i in range(ntr):
            (spike, spk) = Utility.findspikes(self.tx, self.traces[i],
                                              threshold, t0=self.tstart,
                                              t1=self.tend,
                                              dt=self.sampInterval,
                                              mode='schmitt',
                                              interpolate=False,
                                              debug=False)
            if len(spike) == 0:
                continue
            self.spikecount[i] = len(spike)
            fsl[i] = spike[0]-self.tstart
            if len(spike) > 1:
                fisi[i] = spike[1]-spike[0]
             # for Adaptation ratio analysis
            if len(spike) >= minspk and len(spike) <= maxspk:
                misi = numpy.mean(numpy.diff(spike[-3:]))
                ar[i] = misi/fisi[i]
            (rmp[i], r2) = Utility.measure('mean', self.tx, self.traces[i],
                                           0.0, self.tstart)
        iAR = numpy.where(ar > 0)
        ARmean = numpy.mean(ar[iAR])  # only where we made the measurement
        self.AdaptRatio = ARmean
        self.ctrl.IVCurve_AR.setText(u'%7.3f' % (ARmean))
        fisi = fisi*1.0e3
        fsl = fsl*1.0e3
        self.fsl = fsl
        self.fisi = fisi
        self.nospk = numpy.where(self.spikecount == 0)
        self.spk = numpy.where(self.spikecount > 0)
        self.update_SpikePlots()


    def fileCellProtocol(self):
        """
        fileCellProtocol breaks the current filename down and returns a
        tuple: (date, cell, protocol)

        last argument returned is the rest of the path...
        """
        (p0, proto) = os.path.split(self.filename)
        (p1, cell) = os.path.split(p0)
        (p2, date) = os.path.split(p1)
        return(date, cell, proto, p2)


    def printAnalysis(self):
        """
        Print the CCIV summary information (Cell, protocol, etc)
        Printing goes to the terminal, where the data can be copied
        to another program like a spreadsheet.
        """
        (date, cell, proto, p2) = self.fileCellProtocol()
        smin = numpy.amin(self.Sequence.values())
        smax = numpy.amax(self.Sequence.values())
        sstep = numpy.mean(numpy.diff(self.Sequence.values()))
        seq = '%g;%g/%g' % (smin, smax, sstep)
        print '='*80
        print ("%14s,%14s,%16s,%20s,%9s,%9s,%10s,%9s,%10s" %
               ("Date", "Cell", "Protocol",
                "Sequence", "RMP(mV)", " Rin(Mohm)",  "tau(ms)",
                "ARatio", "tau2(ms)"))
        print ("%14s,%14s,%16s,%20s,%8.1f,%8.1f,%8.2f,%8.3f,%8.2f" %
               (date, cell, proto, seq, self.Rmp*1000., self.Rin*1e-6,
                self.tau*1000., self.AdaptRatio, self.tau2*1000))
        print '-'*80


    def update_Tau(self, printWindow=True, whichTau=1):
        """
        Compute time constant (single exponential) from the
        onset of the response
        using lrpk window, and only the smallest 3 steps...
        """
        if self.cmd == []:  # probably not ready yet to do the update.
            return
        if self.dataMode not in self.ICModes:  # only permit in IC
            return
        rgnpk = self.lrpk.getRegion()
        Func = 'exp1'  # single exponential fit.
        Fits = Fitting.Fitting()
        initpars = [-60.0*1e-3, -5.0*1e-3, 10.0*1e-3]
        icmdneg = numpy.where(self.cmd < 0)
        maxcmd = numpy.min(self.cmd)
        ineg = numpy.where(self.cmd[icmdneg] >= maxcmd/3)
        whichdata = ineg[0]
        itaucmd = self.cmd[ineg]
        whichaxis = 0

        (fpar, xf, yf, names) = Fits.FitRegion(whichdata, whichaxis,
                                               #self.traces.xvals('Time'),
                                               #self.traces.view(numpy.ndarray),
                                               self.tx,
                                               self.traces,
                                               dataType='xy',
                                               t0=rgnpk[0], t1=rgnpk[1],
                                               fitFunc=Func,
                                               fitPars=initpars,
                                               method = 'simplex')
        if fpar == []:
            print 'IVCurve::update_Tau: Charging tau fitting failed - see log'
            return
        taus = []
        for j in range(0, fpar.shape[0]):
            outstr = ""
            taus.append(fpar[j][2])
            for i in range(0, len(names[j])):
                outstr = outstr + ('%s = %f, ' % (names[j][i], fpar[j][i]))
            if printWindow:
                print("FIT(%d, %.1f pA): %s " %
                      (whichdata[j], itaucmd[j]*1e12, outstr))
        meantau = numpy.mean(taus)
        self.ctrl.IVCurve_Tau.setText(u'%18.1f ms' % (meantau*1.e3))
        self.tau = meantau
        tautext = 'Mean Tau: %8.1f'
        if printWindow:
            print tautext % (meantau*1e3)


    def update_Tauh(self, printWindow=False):
        """ compute tau (single exponential) from the onset of the markers
            using lrtau window, and only for the step closest to the selected
            current level in the GUI window.

            Also compute the ratio of the sag from the peak (marker1) to the
            end of the trace (marker 2).
            Based on analysis in Fujino and Oertel, J. Neuroscience 2001,
            to type cells based on different Ih kinetics and magnitude.
        """
        if self.ctrl.IVCurve_showHide_lrtau.isChecked() is not True:
            return
        bovera = 0.0
        rgn = self.lrtau.getRegion()
        Func = 'exp1'  # single exponential fit to the whole region
        Fits = Fitting.Fitting()
        fitx = []
        fity = []
        initpars = [-80.0*1e-3, -10.0*1e-3, 50.0*1e-3]

         # find the current level that is closest to the target current
        s_target = self.ctrl.IVCurve_tauh_Commands.currentIndex()
        itarget = self.values[s_target]  # retrive actual value from commands
        self.neg_cmd = itarget
        idiff = numpy.abs(numpy.array(self.cmd) - itarget)
        amin = numpy.argmin(idiff)   # amin appears to be the same as s_target
         # target trace (as selected in cmd drop-down list):
        target = self.traces[amin]
         # get Vrmp -  # rmp approximation.
        vrmp = numpy.median(target['Time': 0.0:self.tstart-0.005])*1000.
        self.ctrl.IVCurve_vrmp.setText('%8.2f' % (vrmp))
        self.neg_vrmp = vrmp
         # get peak and steady-state voltages
        pkRgn = self.lrpk.getRegion()
        ssRgn = self.lrss.getRegion()
        vpk = target['Time': pkRgn[0]:pkRgn[1]].min() * 1000
        self.neg_pk = (vpk-vrmp) / 1000.
        vss = numpy.median(target['Time': ssRgn[0]:ssRgn[1]]) * 1000
        self.neg_ss = (vss-vrmp) / 1000.
        whichdata = [int(amin)]
        itaucmd = [self.cmd[amin]]
        rgnss = self.lrss.getRegion()
        self.ctrl.IVCurve_tau2TStart.setValue(rgn[0]*1.0e3)
        self.ctrl.IVCurve_tau2TStop.setValue(rgn[1]*1.0e3)
        fd = self.traces['Time': rgn[0]:rgn[1]][whichdata][0]
        if self.fitted_data is None:  # first time through..
            self.fitted_data = self.data_plot.plot(fd, pen=pg.mkPen('w'))
        else:
            self.fitted_data.clear()
            self.fitted_data = self.data_plot.plot(fd, pen=pg.mkPen('w'))
            self.fitted_data.update()
         # now do the fit
        whichaxis = 0
        (fpar, xf, yf, names) = Fits.FitRegion(whichdata, whichaxis,
                                               self.traces.xvals('Time'),
                                               self.traces.view(numpy.ndarray),
                                               dataType='2d',
                                               t0=rgn[0], t1=rgn[1],
                                               fitFunc=Func,
                                               fitPars=initpars)
        if fpar == []:
            print 'IVCurve::update_Tauh: tau_h fitting failed - see log'
            return
        redpen = pg.mkPen('r', width=1.5, style=QtCore.Qt.DashLine)
        if self.fit_curve is None:
            self.fit_curve = self.data_plot.plot(xf[0], yf[0],
                                                 pen=redpen)
        else:
            self.fit_curve.clear()
            self.fit_curve = self.data_plot.plot(xf[0], yf[0],
                                                 pen=redpen)
            self.fit_curve.update()
        outstr = ""
        s = numpy.shape(fpar)
        taus = []
        for j in range(0, s[0]):
            outstr = ""
            taus.append(fpar[j][2])
            for i in range(0, len(names[j])):
                outstr = outstr + ('%s = %f, ' %
                                   (names[j][i], fpar[j][i]*1000.))
            if printWindow:
                print("Ih FIT(%d, %.1f pA): %s " %
                      (whichdata[j], itaucmd[j]*1e12, outstr))
        meantau = numpy.mean(taus)
        self.ctrl.IVCurve_Tauh.setText(u'%8.1f ms' % (meantau*1.e3))
        self.tau2 = meantau
        tautext = 'Mean Tauh: %8.1f'
        bovera = (vss-vrmp)/(vpk-vrmp)
        self.ctrl.IVCurve_Ih_ba.setText('%8.1f' % (bovera*100.))
        self.ctrl.IVCurve_ssAmp.setText('%8.2f' % (vss-vrmp))
        self.ctrl.IVCurve_pkAmp.setText('%8.2f' % (vpk-vrmp))
        if bovera < 0.55 and self.tau2 < 0.015:  #
            self.ctrl.IVCurve_FOType.setText('D Stellate')
        else:
            self.ctrl.IVCurve_FOType.setText('T Stellate')
         # estimate of Gh:
        Gpk = itarget / self.neg_pk
        Gss = itarget / self.neg_ss
        self.Gh = Gss-Gpk
        self.ctrl.IVCurve_Gh.setText('%8.2f nS' % (self.Gh*1e9))


    def update_ssAnalysis(self, clear=True):
        """
        Compute the steady-state IV from the selected time window

        Input parameters:
            clear: a boolean flag that originally allowed accumulation of plots
                    presently, ignored.
        returns:
            nothing.
        modifies:
            ivss, yleak, ivss_cmd, cmd.

        The IV curve is only valid when there are no spikes detected in
            the window. The values in the curve are taken as the mean of the
            current and the voltage in the time window, at each command step.
        We also compute the input resistance.
        For voltage clamp data, we can optionally remove the "leak" current.
        The resulting curve is plotted.
        """
        if self.traces is None:
            return
        rgnss = self.lrss.getRegion()
        self.ctrl.IVCurve_ssTStart.setValue(rgnss[0]*1.0e3)
        self.ctrl.IVCurve_ssTStop.setValue(rgnss[1]*1.0e3)
        data1 = self.traces['Time': rgnss[0]:rgnss[1]]
        self.ivss = []
        commands = numpy.array(self.values)

         # check out whether there are spikes in the window that is selected
        threshold = self.ctrl.IVCurve_SpikeThreshold.value() * 1e-3
        ntr = len(self.traces)
        spikecount = numpy.zeros(ntr)
        for i in range(ntr):
            (spike, spk) = Utility.findspikes(self.tx, self.traces[i],
                                              threshold,
                                              t0=rgnss[0], t1=rgnss[1],
                                              dt=self.sampInterval,
                                              mode='schmitt',
                                              interpolate=False,
                                              debug=False)
            if len(spike) > 0:
                spikecount[i] = len(spike)
        nospk = numpy.where(spikecount == 0)
        if data1.shape[1] == 0 or data1.shape[0] == 1:
            return  # skip it

        self.ivss = data1.mean(axis=1)  # all traces
        if self.ctrl.IVCurve_SubBaseline.isChecked():
            self.ivss = self.ivss - self.ivbaseline

        if len(nospk) >= 1:
             # Steady-state IV where there are no spikes
            self.ivss = self.ivss[nospk]
            self.ivss_cmd = commands[nospk]
            self.cmd = commands[nospk]
             # compute Rin from the SS IV:
            if len(self.cmd) > 0 and len(self.ivss) > 0:
                self.Rin = numpy.max(numpy.diff
                                     (self.ivss)/numpy.diff(self.cmd))
                self.ctrl.IVCurve_Rin.setText(u'%9.1f M\u03A9'
                                              % (self.Rin*1.0e-6))
            else:
                self.ctrl.IVCurve_Rin.setText(u'No valid points')
        self.yleak = numpy.zeros(len(self.ivss))
        if self.ctrl.IVCurve_subLeak.isChecked():
            (x, y) = Utility.clipdata(self.ivss, self.ivss_cmd,
                                      self.ctrl.IVCurve_LeakMin.value()*1e-3,
                                      self.ctrl.IVCurve_LeakMax.value()*1e-3)
            p = numpy.polyfit(x, y, 1)  # linear fit
            self.yleak = numpy.polyval(p, self.ivss_cmd)
            self.ivss = self.ivss - self.yleak
        isort = numpy.argsort(self.ivss_cmd)
        self.ivss_cmd = self.ivss_cmd[isort]
        self.ivss = self.ivss[isort]
        self.update_IVPlot()


    def update_pkAnalysis(self, clear=False, pw=False):
        """
            Compute the peak IV (minimum) from the selected window
            mode can be 'min', 'max', or 'abs'
        """
        if self.traces is None:
            return
        mode = self.ctrl.IVCurve_PeakMode.currentText()
        rgnpk = self.lrpk.getRegion()
        self.ctrl.IVCurve_pkTStart.setValue(rgnpk[0]*1.0e3)
        self.ctrl.IVCurve_pkTStop.setValue(rgnpk[1]*1.0e3)
        data2 = self.traces['Time': rgnpk[0]:rgnpk[1]]
        if data2.shape[1] == 0:
            return  # skip it - window missed the data
        commands = numpy.array(self.values)
        # check out whether there are spikes in the window that is selected
        # but only in current clamp
        nospk = []
        if self.dataMode in self.ICModes:
            threshold = self.ctrl.IVCurve_SpikeThreshold.value() * 1e-3
            ntr = len(self.traces)
            spikecount = numpy.zeros(ntr)
            for i in range(ntr):
                (spike, spk) = Utility.findspikes(self.tx, self.traces[i],
                                                  threshold,
                                                  t0=rgnpk[0], t1=rgnpk[1],
                                                  dt=self.sampInterval,
                                                  mode='schmitt',
                                                  interpolate=False, debug=False)
                if len(spike) == 0:
                    continue
                spikecount[i] = len(spike)
            nospk = numpy.where(spikecount == 0)
            nospk = numpy.array(nospk)
        if mode == 'Min':
            self.ivpk = data2.min(axis=1)
        elif mode == 'Max':
            self.ivpk = data2.max(axis=1)
        elif mode == 'Abs':  # find largest regardless of the sign ('minormax')
            x1 = data2.min(axis=1)
            x2 = data2.max(axis=1)
            self.ivpk = numpy.zeros(data2.shape[0])
            for i in range(data2.shape[0]):
                if -x1[i] > x2[i]:
                    self.ivpk[i] = x1[i]
                else:
                    self.ivpk[i] = x2[i]
            #self.ivpk = numpy.array([numpy.max(x1[i], x2[i]) for i in range(data2.shape[0]])
            #self.ivpk = numpy.maximum(numpy.fabs(data2.min(axis=1)), data2.max(axis=1))
        if self.ctrl.IVCurve_SubBaseline.isChecked():
            self.ivpk = self.ivpk - self.ivbaseline
        if len(nospk) >= 1:
             # Peak (min, max or absmax voltage) IV where there are no spikes
            print 'nospk: ', nospk
            self.ivpk = self.ivpk[nospk]
            self.ivpk_cmd = commands[nospk]
            self.cmd = commands[nospk]
        else:
            self.ivpk_cmd = commands
            self.cmd = commands
        self.ivpk = self.ivpk.view(numpy.ndarray)
        if self.ctrl.IVCurve_subLeak.isChecked():
            self.ivpk = self.ivpk - self.yleak
        # now sort data in ascending command levels
        isort = numpy.argsort(self.ivpk_cmd)
        self.ivpk_cmd = self.ivpk_cmd[isort]
        self.ivpk = self.ivpk[isort]
        self.update_IVPlot()
        self.update_Tau(printWindow=pw)


    def update_rmpAnalysis(self, clear=True, pw=False):
        """
            Compute the RMP over time/commands from the selected window
        """
        if self.traces is None:
            return
        rgnrmp = self.lrrmp.getRegion()
        self.ctrl.IVCurve_rmpTStart.setValue(rgnrmp[0]*1.0e3)
        self.ctrl.IVCurve_rmpTStop.setValue(rgnrmp[1]*1.0e3)
        data1 = self.traces['Time': rgnrmp[0]:rgnrmp[1]]
        data1 = data1.view(numpy.ndarray)
        self.ivbaseline = []
        commands = numpy.array(self.values)
        self.ivbaseline = data1.mean(axis=1)  # all traces
        self.ivbaseline_cmd = commands
        self.cmd = commands
        self.averageRMP = numpy.mean(self.ivbaseline)
        self.update_RMPPlot()


    def makeMapSymbols(self):
        """
        Given the current state of things, (keep analysis count, for example),
        return a tuple of pen, fill color, empty color, a symbol from
        our lists, and a clearflag. Used to overplot different data.
        """
        n = self.keepAnalysisCount
        pen = self.colorList.next()
        filledbrush = pen
        emptybrush = None
        symbol = self.symbolList.next()
        if n == 0:
            clearFlag = True
        else:
            clearFlag = False
        self.currentSymDict = {'pen': pen, 'filledbrush': filledbrush,
                               'emptybrush': emptybrush, 'symbol': symbol,
                               'n': n, 'clearFlag': clearFlag}


    def mapSymbol(self):
        cd = self.currentSymDict
        if cd['filledbrush'] == 'w':
            cd['filledbrush'] = pg.mkBrush((128, 128, 128))
        if cd['pen'] == 'w':
            cd['pen'] = pg.mkPen((128, 128, 128))
        self.lastSymbol = (cd['pen'], cd['filledbrush'],
                           cd['emptybrush'], cd['symbol'],
                           cd['n'], cd['clearFlag'])
        return(self.lastSymbol)


    def update_IVPlot(self):
        """
            Draw the peak and steady-sate IV to the I-V window
            Note: x axis is always I or V, y axis V or I
        """
        if self.ctrl.IVCurve_KeepAnalysis.isChecked() is False:
            self.IV_plot.clear()
        (pen, filledbrush, emptybrush, symbol, n, clearFlag) =\
            self.mapSymbol()
        if self.dataMode in self.ICModes:
            if (len(self.ivss) > 0 and
                    self.ctrl.IVCurve_showHide_lrss.isChecked()):
                self.IV_plot.plot(self.ivss_cmd*1e12, self.ivss*1e3,
                                  symbol=symbol, pen=pen,
                                  symbolSize=6, symbolPen=pen,
                                  symbolBrush=filledbrush)
            if (len(self.ivpk) > 0 and
                    self.ctrl.IVCurve_showHide_lrpk.isChecked()):
                self.IV_plot.plot(self.ivpk_cmd*1e12, self.ivpk*1e3,
                                  symbol=symbol, pen=pen,
                                  symbolSize=6, symbolPen=pen,
                                  symbolBrush=emptybrush)
            self.labelUp(self.IV_plot, 'I (pA)', 'V (mV)', 'I-V (CC)')
        if self.dataMode in self.VCModes:
            if (len(self.ivss) > 0 and
                    self.ctrl.IVCurve_showHide_lrss.isChecked()):
                self.IV_plot.plot(self.ivss_cmd*1e3, self.ivss*1e9,
                                  symbol=symbol, pen=pen,
                                  symbolSize=6, symbolPen=pen,
                                  symbolBrush=filledbrush)
            if (len(self.ivpk) > 0 and
                    self.ctrl.IVCurve_showHide_lrpk.isChecked()):
                self.IV_plot.plot(self.ivpk_cmd*1e3, self.ivpk*1e9,
                                  symbol=symbol, pen=pen,
                                  symbolSize=6, symbolPen=pen,
                                  symbolBrush=emptybrush)
            self.labelUp(self.IV_plot, 'V (mV)', 'I (nA)', 'I-V (VC)')


    def update_RMPPlot(self):
        """
            Draw the RMP to the I-V window
            Note: x axis can be I, T, or  # spikes
        """
        if self.ctrl.IVCurve_KeepAnalysis.isChecked() is False:
            self.RMP_plot.clear()
        if len(self.ivbaseline) > 0:
            (pen, filledbrush, emptybrush, symbol, n, clearFlag) =\
                self.mapSymbol()
            mode = self.ctrl.IVCurve_RMPMode.currentIndex()
            if self.dataMode in self.ICModes:
                sf = 1e3
                self.RMP_plot.setLabel('left', 'V mV')
            else:
                sf = 1e12
                self.RMP_plot.setLabel('left', 'I (pA)')
            if mode == 0:
                self.RMP_plot.plot(self.traceTimes, sf*numpy.array(self.ivbaseline),
                                   symbol=symbol, pen=pen,
                                   symbolSize=6, symbolPen=pen,
                                   symbolBrush=filledbrush)
                self.RMP_plot.setLabel('bottom', 'T (s)')
            elif mode == 1:
                self.RMP_plot.plot(self.cmd,
                                   1.e3*numpy.array(self.ivbaseline), symbolSize=6,
                                   symbol=symbol, pen=pen,
                                   symbolPen=pen, symbolBrush=filledbrush)
                self.RMP_plot.setLabel('bottom', 'I (pA)')
            elif mode == 2:
                self.RMP_plot.plot(self.spikecount,
                                   1.e3*numpy.array(self.ivbaseline), symbolSize=6,
                                   symbol=symbol, pen=pen,
                                   symbolPen=pen, symbolBrush=emptybrush)
                self.RMP_plot.setLabel('bottom', 'Spikes')
            else:
                pass


    def update_SpikePlots(self):
        """
            Draw the spike counts to the FI and FSL windows
            Note: x axis can be I, T, or  # spikes
        """
        if self.dataMode in self.VCModes:
            self.fiPlot.clear()  # no plots of spikes in VC
            self.fslPlot.clear()
            return
        (pen, filledbrush, emptybrush, symbol, n, clearFlag) = self.mapSymbol()
        mode = self.ctrl.IVCurve_RMPMode.currentIndex()  # get x axis mode
        commands = numpy.array(self.values)
        self.cmd = commands[self.nospk]
        self.spcmd = commands[self.spk]
        iscale = 1.0e12  # convert to pA
        yfslsc = 1.0  # convert to msec
        if mode == 0:  # plot with time as x axis
            xfi = self.traceTimes
            xfsl = self.traceTimes
            select = range(len(self.traceTimes))
            xlabel = 'T (s)'
        elif mode == 1:  # plot with current as x
            select = self.spk
            xfi = commands*iscale
            xfsl = self.spcmd*iscale
            xlabel = 'I (pA)'
        elif mode == 2:  # plot with spike counts as x
            xfi = self.spikecount
            xfsl = self.spikecount
            select = range(len(self.spikecount))
            xlabel = 'Spikes (N)'
        else:
            return  # mode not in available list
        self.fiPlot.plot(x=xfi, y=self.spikecount, clear=clearFlag,
                         symbolSize=6,
                         symbol=symbol, pen=pen,
                         symbolPen=pen, symbolBrush=filledbrush)
        self.fslPlot.plot(x=xfsl, y=self.fsl[select]*yfslsc, clear=clearFlag,
                          symbolSize=6,
                          symbol=symbol, pen=pen,
                          symbolPen=pen, symbolBrush=filledbrush)
        self.fslPlot.plot(x=xfsl, y=self.fisi[select]*yfslsc, symbolSize=6,
                          symbol=symbol, pen=pen,
                          symbolPen=pen, symbolBrush=emptybrush)
        if len(xfsl) > 0:
            self.fslPlot.setXRange(0.0, numpy.max(xfsl))
        self.fiPlot.setLabel('bottom', xlabel)
        self.fslPlot.setLabel('bottom', xlabel)


    def readParameters(self, clearFlag=False, pw=False):
        """
        Read the parameter window entries, set the lr regions, and do an
        update on the analysis
        """
        (pen, filledbrush, emptybrush, symbol, n, clearFlag) = self.mapSymbol()
        # update RMP first as we might use it for the others.
        if self.ctrl.IVCurve_showHide_lrrmp.isChecked():
            rgnx1 = self.ctrl.IVCurve_rmpTStart.value()/1.0e3
            rgnx2 = self.ctrl.IVCurve_rmpTStop.value()/1.0e3
            self.lrrmp.setRegion([rgnx1, rgnx2])
            self.update_rmpAnalysis(clear=clearFlag, pw=pw)

        if self.ctrl.IVCurve_showHide_lrss.isChecked():
            rgnx1 = self.ctrl.IVCurve_ssTStart.value()/1.0e3
            rgnx2 = self.ctrl.IVCurve_ssTStop.value()/1.0e3
            self.lrss.setRegion([rgnx1, rgnx2])
            self.update_ssAnalysis(clear=clearFlag)

        if self.ctrl.IVCurve_showHide_lrpk.isChecked():
            rgnx1 = self.ctrl.IVCurve_pkTStart.value()/1.0e3
            rgnx2 = self.ctrl.IVCurve_pkTStop.value()/1.0e3
            self.lrpk.setRegion([rgnx1, rgnx2])
            self.update_pkAnalysis(clear=clearFlag, pw=pw)

        if self.ctrl.IVCurve_subLeak.isChecked():
            rgnx1 = self.ctrl.IVCurve_LeakMin.value()/1e3
            rgnx2 = self.ctrl.IVCurve_LeakMax.value()/1e3
            self.lrleak.setRegion([rgnx1, rgnx2])
            self.update_ssAnalysis()
            self.update_pkAnalysis()

        if self.ctrl.IVCurve_showHide_lrtau.isChecked():
            # include tau in the list... if the tool is selected
            self.update_Tauh()

        if self.ctrl.IVCurve_PeakMode.currentIndexChanged:
            self.peakmode = self.ctrl.IVCurve_PeakMode.currentText()
            self.update_pkAnalysis()


    def update_RMPPlot_MP(self):
        """
            Draw the RMP to the I-V window using matplotlib
            Note: x axis can be I, T, or  # spikes
        """
        if not have_matplotlib:
            return
        if self.ctrl.IVCurve_KeepAnalysis.isChecked() is False:
            self.mplax['RMP'].clear()
        if len(self.ivbaseline) > 0:
            mode = self.ctrl.IVCurve_RMPMode.currentIndex()
            ax = self.mplax['RMP']
            ax.set_title('RMP', verticalalignment='top', size=11)
            if self.dataMode in self.ICModes:
                sf = 1e12
                isf = 1e3
                ax.set_ylabel('V (mV)', size=9)
            else:
                sf = 1e3
                isf = 1e12
                ax.set_ylabel('I (pA)', size=9)
            if mode == 0:
                ax.plot(self.traceTimes, isf*numpy.array(self.ivbaseline),
                        'k-s', markersize=2)
                ax.set_xlabel('T (s)', size=9)
            elif mode == 1:
                ax.plot(numpy.array
                        (self.values)*sf, isf*numpy.array(self.ivbaseline),
                        'k-s', markersize=2)
                if self.dataMode in self.ICModes:
                    ax.set_xlabel('I (pA)', size=9)
                else:
                    ax.set_xlabel('V (mV)', size=9)
            elif mode == 2:
                ax.plot(self.spikecount, isf*numpy.array(self.ivbaseline),
                        'k-s', markersize=2)
                ax.set_xlabel('Spikes', size=9)
            else:
                pass


    def update_IVPlot_MP(self):
        """
            Draw the IV o the I-V window using matplotlib
            Note: x axis can be I, T, or  # spikes
        """
        if not have_matplotlib:
            return
        if self.ctrl.IVCurve_KeepAnalysis.isChecked() is False:
            self.mplax['IV'].clear()
        ax = self.mplax['IV']
        n = self.keepAnalysisCount
        if self.dataMode in self.ICModes:
            if (len(self.ivss) > 0 and
                    self.ctrl.IVCurve_showHide_lrss.isChecked()):
                ax.plot(self.ivss_cmd*1e12, self.ivss*1e3, 'k-s', markersize=3)
            if (len(self.ivpk) > 0 and
                    self.ctrl.IVCurve_showHide_lrpk.isChecked()):
                ax.plot(self.ivpk_cmd*1e12, self.ivpk*1e3, 'r-o', markersize=3)
            ax.set_xlabel('I (pA)', size=9)
            ax.set_ylabel('V (mV)', size=9)
            ax.set_title('I-V (CC)', verticalalignment='top', size=11)
        if self.dataMode in self.VCModes:
            if (len(self.ivss) > 0 and
                    self.ctrl.IVCurve_showHide_lrss.isChecked()):
                ax.plot(self.ivss_cmd*1e3, self.ivss*1e9, 'k-s', markersize=3)
            if (len(self.ivpk) > 0 and
                    self.ctrl.IVCurve_showHide_lrpk.isChecked()):
                ax.plot(self.ivpk_cmd*1e3, self.ivpk*1e9, 'r-o', markersize=3)
            ax.set_xlabel('V (mV)', size=9)
            ax.set_ylabel('I (nA)', size=9)
            ax.set_title('I-V (VC)', verticalalignment='top', size=11)


    def update_SpikePlots_MP(self):
        """
            Draw the spike count data the I-V window using matplotlib
            Note: x axis can be I, T, or  # spikes
        """
        if self.ctrl.IVCurve_KeepAnalysis.isChecked() is False:
            axfi = self.mplax['FI']
            axfi.clear()
            axfsl = self.mplax['FSL']
            axfsl.clear()
        if self.dataMode in self.VCModes:
            return
        mode = self.ctrl.IVCurve_RMPMode.currentIndex()  # get x axis mode
        commands = numpy.array(self.values)
        self.cmd = commands[self.nospk]
        self.spcmd = commands[self.spk]
        iscale = 1.0e12  # convert to pA
        yfslsc = 1.0  # convert to msec
        if mode == 0:  # plot with time as x axis
            xfi = self.traceTimes
            xfsl = self.traceTimes
            select = range(len(self.traceTimes))
            xlabel = 'T (s)'
        elif mode == 1:  # plot with current as x
            select = self.spk
            xfi = commands*iscale
            xfsl = self.spcmd*iscale
            xlabel = 'I (pA)'
        elif mode == 2:  # plot with spike counts as x
            xfi = self.spikecount
            xfsl = self.spikecount
            select = range(len(self.spikecount))
            xlabel = 'Spikes (N)'
        else:
            return  # mode not in available list
        axfi.plot(xfi, self.spikecount, 'b-s', markersize=3)
        axfsl.plot(xfsl, self.fsl[select]*yfslsc, 'g-^', markersize=3)
        axfsl.plot(xfsl, self.fisi[select]*yfslsc, 'y-s', markersize=3)
        if len(self.spcmd) > 0:
            axfsl.set_xlim([0.0, numpy.max(xfsl)])
        axfi.set_xlabel(xlabel, size=9)
        axfi.set_ylabel('\# spikes', size=9)
        axfi.set_title('F-I', verticalalignment='top', size=11)
        axfsl.set_xlabel(xlabel, size=9)
        axfsl.set_ylabel('FSL/FISI', size=9)
        axfsl.set_title('FSL/FISI', verticalalignment='top', size=11)


    def cleanRepl(self, matchobj):
        """
            Clean up a directory name so that it can be written to a
            matplotlib title without encountering LaTeX escape sequences
            Replace backslashes with forward slashes
            replace underscores (subscript) with escaped underscores
        """
        if matchobj.group(0) == '\\':
            return '/'
        if matchobj.group(0) == '_':
            return '\_'
        if matchobj.group(0) == '/':
            return '/'
        else:
            return ''


    def matplotlibExport(self):
        """
        Make a matplotlib window that shows the current data in the same
        format as the pyqtgraph window
        Probably you would use this for publication purposes.
        """
<<<<<<< HEAD
        if not have_matplotlib:
            print 'Matplotlib not loaded, cannot export'
        return
=======
        if not HAVE_MPL:
            raise Exception("Method requires matplotlib; not importable.")
>>>>>>> b5633233
        fig = pylab.figure(1)
         # escape filename information so it can be rendered by removing
         # common characters that trip up latex...:
        escs = re.compile('[\\\/_]')
        tiname = '%r' % self.filename
        tiname = re.sub(escs, self.cleanRepl, tiname)
        fig.suptitle(r''+tiname[1:-1])
        pylab.autoscale(enable=True, axis='both', tight=None)
        if self.dataMode not in self.ICModes or self.tx is None:
            iscale = 1e3
        else:
            iscale = 1e12
        self.mplax = {}
        gs = gridspec.GridSpec(4, 2)
        self.mplax['data'] = pylab.subplot(gs[0:3, 0])
        self.mplax['cmd'] = pylab.subplot(gs[3, 0])
        self.mplax['IV'] = pylab.subplot(gs[0, 1])
        self.mplax['RMP'] = pylab.subplot(gs[1, 1])
        self.mplax['FI'] = pylab.subplot(gs[2, 1])
        self.mplax['FSL'] = pylab.subplot(gs[3, 1])
        gs.update(wspace=0.25, hspace=0.5)
        self.mplax['data'].set_title('Data', verticalalignment='top', size=11)

        for i in range(len(self.traces)):
            self.mplax['data'].plot(self.tx, self.traces[i]*1e3, 'k')
            self.mplax['cmd'].plot(self.tx, self.cmd_wave[i]*iscale, 'k')
        self.mplax['data'].set_ylabel('mV', size=9)
        self.mplax['data'].set_xlabel('T (s)', size=9)
        self.mplax['cmd'].set_ylabel('pA', size=9)
        self.mplax['cmd'].set_xlabel('T (s)', size=9)
        self.update_IVPlot_MP()
        self.update_RMPPlot_MP()
        self.update_SpikePlots_MP()

        for ax in self.mplax:
            self.cleanAxes(self.mplax[ax])
        for a in ['data', 'IV', 'FI', 'FSL', 'RMP', 'cmd']:
            self.formatTicks(self.mplax[a], 'y', '%d')
        for a in ['FI', 'IV', 'RMP', 'FSL']:
            self.formatTicks(self.mplax[a], 'x', '%d')
        pylab.draw()
        pylab.savefig(os.path.join(self.commonPrefix,self.protocolfile))
        pylab.show()


    def dbStoreClicked(self):
        """
        Store data into the current database for further analysis
        """
        self.updateAnalysis()
        db = self._host_.dm.currentDatabase()
        table = 'DirTable_Cell'
        columns = OrderedDict([
            ('IVCurve_rmp', 'real'),
            ('IVCurve_rinp', 'real'),
            ('IVCurve_taum', 'real'),
            ('IVCurve_neg_cmd', 'real'),
            ('IVCurve_neg_pk', 'real'),
            ('IVCurve_neg_ss', 'real'),
            ('IVCurve_h_tau', 'real'),
            ('IVCurve_h_g', 'real'),
        ])

        rec = {
            'IVCurve_rmp': self.neg_vrmp/1000.,
            'IVCurve_rinp': self.Rin,
            'IVCurve_taum': self.tau,
            'IVCurve_neg_cmd': self.neg_cmd,
            'IVCurve_neg_pk': self.neg_pk,
            'IVCurve_neg_ss': self.neg_ss,
            'IVCurve_h_tau': self.tau2,
            'IVCurve_h_g': self.Gh,
        }

        with db.transaction():
             # Add columns if needed
            if 'IVCurve_rmp' not in db.tableSchema(table):
                for col, typ in columns.items():
                    db.addColumn(table, col, typ)

            db.update(table, rec, where={'Dir': self.loaded.parent()})
        print "updated record for ", self.loaded.name()

#---- Helpers ----
# Some of these would normally live in a pyqtgraph-related module, but are
# just stuck here to get the job done.
#
    def labelUp(self, plot, xtext, ytext, title):
        """helper to label up the plot"""
        plot.setLabel('bottom', xtext)
        plot.setLabel('left', ytext)
        plot.setTitle(title)

# for matplotlib cleanup:
# These were borrowed from Manis' "PlotHelpers.py"
#
    def cleanAxes(self, axl):
        if type(axl) is not list:
            axl = [axl]
        for ax in axl:
            for loc, spine in ax.spines.iteritems():
                if loc in ['left', 'bottom']:
                    pass
                elif loc in ['right', 'top']:
                    spine.set_color('none')  # do not draw the spine
                else:
                    raise ValueError('Unknown spine location: %s' % loc)
                 # turn off ticks when there is no spine
                ax.xaxis.set_ticks_position('bottom')
                # stopped working in matplotlib 1.10
                ax.yaxis.set_ticks_position('left')
            self.update_font(ax)

    def update_font(self, axl, size=6, font=stdFont):
        if type(axl) is not list:
            axl = [axl]
        fontProperties = {'family': 'sans-serif', 'sans-serif': [font],
                          'weight': 'normal', 'size': size}
        for ax in axl:
            for tick in ax.xaxis.get_major_ticks():
                tick.label1.set_family('sans-serif')
                tick.label1.set_fontname(stdFont)
                tick.label1.set_size(size)

            for tick in ax.yaxis.get_major_ticks():
                tick.label1.set_family('sans-serif')
                tick.label1.set_fontname(stdFont)
                tick.label1.set_size(size)
            ax.set_xticklabels(ax.get_xticks(), fontProperties)
            ax.set_yticklabels(ax.get_yticks(), fontProperties)
            ax.xaxis.set_smart_bounds(True)
            ax.yaxis.set_smart_bounds(True)
            ax.tick_params(axis='both', labelsize=9)

    def formatTicks(self, axl, axis='xy', fmt='%d', font='Arial'):
        """
        Convert tick labels to intergers
        to do just one axis, set axis = 'x' or 'y'
        control the format with the formatting string
        """
        if type(axl) is not list:
            axl = [axl]
        majorFormatter = FormatStrFormatter(fmt)
        for ax in axl:
            if 'x' in axis:
                ax.xaxis.set_major_formatter(majorFormatter)
            if 'y' in axis:
                ax.yaxis.set_major_formatter(majorFormatter)<|MERGE_RESOLUTION|>--- conflicted
+++ resolved
@@ -22,36 +22,7 @@
 import re
 import os.path
 import itertools
-<<<<<<< HEAD
-have_matplotlib = False
-
-stdFont = 'Arial'
-
-try:
-    import matplotlib as MP
-    from matplotlib.ticker import FormatStrFormatter
-
-    MP.use('TKAgg')
-    # Do not modify the following code
-    # sets up matplotlib with sans-serif plotting...
-    import matplotlib.gridspec as GS
-    import matplotlib.pyplot as pylab
-    import matplotlib.gridspec as gridspec
-
-    pylab.rcParams['text.usetex'] = True
-    pylab.rcParams['interactive'] = False
-    pylab.rcParams['font.family'] = 'sans-serif'
-    pylab.rcParams['font.sans-serif'] = 'Arial'
-    pylab.rcParams['mathtext.default'] = 'sf'
-    pylab.rcParams['figure.facecolor'] = 'white'
-    # next setting allows pdf font to be readable in Adobe Illustrator
-    pylab.rcParams['pdf.fonttype'] = 42
-    pylab.rcParams['text.dvipnghack'] = True
-    have_matplotlib = True
-    # to here (matplotlib stuff - touchy!)
-except:
-    pass # no matplotlib
-=======
+
 try:
     import matplotlib as MP
     from matplotlib.ticker import FormatStrFormatter
@@ -82,8 +53,6 @@
     # to here (matplotlib stuff - touchy!)
 
 stdFont = 'Arial'
-
->>>>>>> b5633233
 
 import acq4.analysis.tools.Utility as Utility   # pbm's utilities...
 import acq4.analysis.tools.Fitting as Fitting   # pbm's fitting stuff...
@@ -1415,14 +1384,9 @@
         format as the pyqtgraph window
         Probably you would use this for publication purposes.
         """
-<<<<<<< HEAD
-        if not have_matplotlib:
-            print 'Matplotlib not loaded, cannot export'
-        return
-=======
+
         if not HAVE_MPL:
             raise Exception("Method requires matplotlib; not importable.")
->>>>>>> b5633233
         fig = pylab.figure(1)
          # escape filename information so it can be rendered by removing
          # common characters that trip up latex...:
